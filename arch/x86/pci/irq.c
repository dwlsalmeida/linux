--- conflicted
+++ resolved
@@ -602,13 +602,9 @@
 	||  (device >= PCI_DEVICE_ID_INTEL_COUGARPOINT_LPC_MIN && 
 	     device <= PCI_DEVICE_ID_INTEL_COUGARPOINT_LPC_MAX)
 	||  (device >= PCI_DEVICE_ID_INTEL_DH89XXCC_LPC_MIN &&
-<<<<<<< HEAD
-	     device <= PCI_DEVICE_ID_INTEL_DH89XXCC_LPC_MAX)) {
-=======
 	     device <= PCI_DEVICE_ID_INTEL_DH89XXCC_LPC_MAX)
 	||  (device >= PCI_DEVICE_ID_INTEL_PANTHERPOINT_LPC_MIN &&
 	     device <= PCI_DEVICE_ID_INTEL_PANTHERPOINT_LPC_MAX)) {
->>>>>>> d762f438
 		r->name = "PIIX/ICH";
 		r->get = pirq_piix_get;
 		r->set = pirq_piix_set;
