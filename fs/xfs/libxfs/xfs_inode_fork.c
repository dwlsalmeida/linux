/*
 * Copyright (c) 2000-2006 Silicon Graphics, Inc.
 * All Rights Reserved.
 *
 * This program is free software; you can redistribute it and/or
 * modify it under the terms of the GNU General Public License as
 * published by the Free Software Foundation.
 *
 * This program is distributed in the hope that it would be useful,
 * but WITHOUT ANY WARRANTY; without even the implied warranty of
 * MERCHANTABILITY or FITNESS FOR A PARTICULAR PURPOSE.  See the
 * GNU General Public License for more details.
 *
 * You should have received a copy of the GNU General Public License
 * along with this program; if not, write the Free Software Foundation,
 * Inc.,  51 Franklin St, Fifth Floor, Boston, MA  02110-1301  USA
 */
#include <linux/log2.h>

#include "xfs.h"
#include "xfs_fs.h"
#include "xfs_format.h"
#include "xfs_log_format.h"
#include "xfs_trans_resv.h"
#include "xfs_mount.h"
#include "xfs_inode.h"
#include "xfs_trans.h"
#include "xfs_inode_item.h"
#include "xfs_btree.h"
#include "xfs_bmap_btree.h"
#include "xfs_bmap.h"
#include "xfs_error.h"
#include "xfs_trace.h"
#include "xfs_attr_sf.h"
#include "xfs_da_format.h"
#include "xfs_da_btree.h"
#include "xfs_dir2_priv.h"
#include "xfs_attr_leaf.h"
#include "xfs_shared.h"

kmem_zone_t *xfs_ifork_zone;

STATIC int xfs_iformat_local(xfs_inode_t *, xfs_dinode_t *, int, int);
STATIC int xfs_iformat_extents(xfs_inode_t *, xfs_dinode_t *, int);
STATIC int xfs_iformat_btree(xfs_inode_t *, xfs_dinode_t *, int);

/*
 * Copy inode type and data and attr format specific information from the
 * on-disk inode to the in-core inode and fork structures.  For fifos, devices,
 * and sockets this means set i_rdev to the proper value.  For files,
 * directories, and symlinks this means to bring in the in-line data or extent
 * pointers as well as the attribute fork.  For a fork in B-tree format, only
 * the root is immediately brought in-core.  The rest will be read in later when
 * first referenced (see xfs_iread_extents()).
 */
int
xfs_iformat_fork(
	struct xfs_inode	*ip,
	struct xfs_dinode	*dip)
{
	struct inode		*inode = VFS_I(ip);
	struct xfs_attr_shortform *atp;
	int			size;
	int			error = 0;
	xfs_fsize_t             di_size;

<<<<<<< HEAD
	if (unlikely(be32_to_cpu(dip->di_nextents) +
		     be16_to_cpu(dip->di_anextents) >
		     be64_to_cpu(dip->di_nblocks))) {
		xfs_warn(ip->i_mount,
			"corrupt dinode %Lu, extent total = %d, nblocks = %Lu.",
			(unsigned long long)ip->i_ino,
			(int)(be32_to_cpu(dip->di_nextents) +
			      be16_to_cpu(dip->di_anextents)),
			(unsigned long long)
				be64_to_cpu(dip->di_nblocks));
		XFS_CORRUPTION_ERROR("xfs_iformat(1)", XFS_ERRLEVEL_LOW,
				     ip->i_mount, dip);
		return -EFSCORRUPTED;
	}

	if (unlikely(dip->di_forkoff > ip->i_mount->m_sb.sb_inodesize)) {
		xfs_warn(ip->i_mount, "corrupt dinode %Lu, forkoff = 0x%x.",
			(unsigned long long)ip->i_ino,
			dip->di_forkoff);
		XFS_CORRUPTION_ERROR("xfs_iformat(2)", XFS_ERRLEVEL_LOW,
				     ip->i_mount, dip);
		return -EFSCORRUPTED;
	}

	if (unlikely((ip->i_d.di_flags & XFS_DIFLAG_REALTIME) &&
		     !ip->i_mount->m_rtdev_targp)) {
		xfs_warn(ip->i_mount,
			"corrupt dinode %Lu, has realtime flag set.",
			ip->i_ino);
		XFS_CORRUPTION_ERROR("xfs_iformat(realtime)",
				     XFS_ERRLEVEL_LOW, ip->i_mount, dip);
		return -EFSCORRUPTED;
	}

	if (unlikely(xfs_is_reflink_inode(ip) && !S_ISREG(inode->i_mode))) {
		xfs_warn(ip->i_mount,
			"corrupt dinode %llu, wrong file type for reflink.",
			ip->i_ino);
		XFS_CORRUPTION_ERROR("xfs_iformat(reflink)",
				     XFS_ERRLEVEL_LOW, ip->i_mount, dip);
		return -EFSCORRUPTED;
	}

	if (unlikely(xfs_is_reflink_inode(ip) &&
	    (ip->i_d.di_flags & XFS_DIFLAG_REALTIME))) {
		xfs_warn(ip->i_mount,
			"corrupt dinode %llu, has reflink+realtime flag set.",
			ip->i_ino);
		XFS_CORRUPTION_ERROR("xfs_iformat(reflink)",
				     XFS_ERRLEVEL_LOW, ip->i_mount, dip);
		return -EFSCORRUPTED;
	}

=======
>>>>>>> 661e50bc
	switch (inode->i_mode & S_IFMT) {
	case S_IFIFO:
	case S_IFCHR:
	case S_IFBLK:
	case S_IFSOCK:
		ip->i_d.di_size = 0;
		inode->i_rdev = xfs_to_linux_dev_t(xfs_dinode_get_rdev(dip));
		break;

	case S_IFREG:
	case S_IFLNK:
	case S_IFDIR:
		switch (dip->di_format) {
		case XFS_DINODE_FMT_LOCAL:
			di_size = be64_to_cpu(dip->di_size);
			size = (int)di_size;
			error = xfs_iformat_local(ip, dip, XFS_DATA_FORK, size);
			break;
		case XFS_DINODE_FMT_EXTENTS:
			error = xfs_iformat_extents(ip, dip, XFS_DATA_FORK);
			break;
		case XFS_DINODE_FMT_BTREE:
			error = xfs_iformat_btree(ip, dip, XFS_DATA_FORK);
			break;
		default:
			return -EFSCORRUPTED;
		}
		break;

	default:
		return -EFSCORRUPTED;
	}
	if (error)
		return error;

<<<<<<< HEAD
	/* Check inline dir contents. */
	if (S_ISDIR(inode->i_mode) && dip->di_format == XFS_DINODE_FMT_LOCAL) {
		error = xfs_dir2_sf_verify(ip);
		if (error) {
			xfs_idestroy_fork(ip, XFS_DATA_FORK);
			return error;
		}
	}

=======
>>>>>>> 661e50bc
	if (xfs_is_reflink_inode(ip)) {
		ASSERT(ip->i_cowfp == NULL);
		xfs_ifork_init_cow(ip);
	}

	if (!XFS_DFORK_Q(dip))
		return 0;

	ASSERT(ip->i_afp == NULL);
	ip->i_afp = kmem_zone_zalloc(xfs_ifork_zone, KM_SLEEP | KM_NOFS);

	switch (dip->di_aformat) {
	case XFS_DINODE_FMT_LOCAL:
		atp = (xfs_attr_shortform_t *)XFS_DFORK_APTR(dip);
		size = be16_to_cpu(atp->hdr.totsize);

		error = xfs_iformat_local(ip, dip, XFS_ATTR_FORK, size);
		break;
	case XFS_DINODE_FMT_EXTENTS:
		error = xfs_iformat_extents(ip, dip, XFS_ATTR_FORK);
		break;
	case XFS_DINODE_FMT_BTREE:
		error = xfs_iformat_btree(ip, dip, XFS_ATTR_FORK);
		break;
	default:
		error = -EFSCORRUPTED;
		break;
	}
	if (error) {
		kmem_zone_free(xfs_ifork_zone, ip->i_afp);
		ip->i_afp = NULL;
		if (ip->i_cowfp)
			kmem_zone_free(xfs_ifork_zone, ip->i_cowfp);
		ip->i_cowfp = NULL;
		xfs_idestroy_fork(ip, XFS_DATA_FORK);
	}
	return error;
}

void
xfs_init_local_fork(
	struct xfs_inode	*ip,
	int			whichfork,
	const void		*data,
	int			size)
{
	struct xfs_ifork	*ifp = XFS_IFORK_PTR(ip, whichfork);
	int			mem_size = size, real_size = 0;
	bool			zero_terminate;

	/*
	 * If we are using the local fork to store a symlink body we need to
	 * zero-terminate it so that we can pass it back to the VFS directly.
	 * Overallocate the in-memory fork by one for that and add a zero
	 * to terminate it below.
	 */
	zero_terminate = S_ISLNK(VFS_I(ip)->i_mode);
	if (zero_terminate)
		mem_size++;

	if (size) {
		real_size = roundup(mem_size, 4);
		ifp->if_u1.if_data = kmem_alloc(real_size, KM_SLEEP | KM_NOFS);
		memcpy(ifp->if_u1.if_data, data, size);
		if (zero_terminate)
			ifp->if_u1.if_data[size] = '\0';
	} else {
		ifp->if_u1.if_data = NULL;
	}

	ifp->if_bytes = size;
	ifp->if_real_bytes = real_size;
	ifp->if_flags &= ~(XFS_IFEXTENTS | XFS_IFBROOT);
	ifp->if_flags |= XFS_IFINLINE;
}

/*
 * The file is in-lined in the on-disk inode.
 */
STATIC int
xfs_iformat_local(
	xfs_inode_t	*ip,
	xfs_dinode_t	*dip,
	int		whichfork,
	int		size)
{
	/*
	 * If the size is unreasonable, then something
	 * is wrong and we just bail out rather than crash in
	 * kmem_alloc() or memcpy() below.
	 */
	if (unlikely(size > XFS_DFORK_SIZE(dip, ip->i_mount, whichfork))) {
		xfs_warn(ip->i_mount,
	"corrupt inode %Lu (bad size %d for local fork, size = %d).",
			(unsigned long long) ip->i_ino, size,
			XFS_DFORK_SIZE(dip, ip->i_mount, whichfork));
		XFS_CORRUPTION_ERROR("xfs_iformat_local", XFS_ERRLEVEL_LOW,
				     ip->i_mount, dip);
		return -EFSCORRUPTED;
	}

	xfs_init_local_fork(ip, whichfork, XFS_DFORK_PTR(dip, whichfork), size);
	return 0;
}

/*
 * The file consists of a set of extents all of which fit into the on-disk
 * inode.
 */
STATIC int
xfs_iformat_extents(
	struct xfs_inode	*ip,
	struct xfs_dinode	*dip,
	int			whichfork)
{
	struct xfs_mount	*mp = ip->i_mount;
	struct xfs_ifork	*ifp = XFS_IFORK_PTR(ip, whichfork);
	int			state = xfs_bmap_fork_to_state(whichfork);
	int			nex = XFS_DFORK_NEXTENTS(dip, whichfork);
	int			size = nex * sizeof(xfs_bmbt_rec_t);
	struct xfs_iext_cursor	icur;
	struct xfs_bmbt_rec	*dp;
	struct xfs_bmbt_irec	new;
	int			i;

	/*
	 * If the number of extents is unreasonable, then something is wrong and
	 * we just bail out rather than crash in kmem_alloc() or memcpy() below.
	 */
	if (unlikely(size < 0 || size > XFS_DFORK_SIZE(dip, mp, whichfork))) {
		xfs_warn(ip->i_mount, "corrupt inode %Lu ((a)extents = %d).",
			(unsigned long long) ip->i_ino, nex);
		XFS_CORRUPTION_ERROR("xfs_iformat_extents(1)", XFS_ERRLEVEL_LOW,
				     mp, dip);
		return -EFSCORRUPTED;
	}

	ifp->if_real_bytes = 0;
	ifp->if_bytes = 0;
	ifp->if_u1.if_root = NULL;
	ifp->if_height = 0;
	if (size) {
		dp = (xfs_bmbt_rec_t *) XFS_DFORK_PTR(dip, whichfork);

		xfs_iext_first(ifp, &icur);
		for (i = 0; i < nex; i++, dp++) {
			xfs_bmbt_disk_get_all(dp, &new);
			if (!xfs_bmbt_validate_extent(mp, whichfork, &new)) {
				XFS_ERROR_REPORT("xfs_iformat_extents(2)",
						 XFS_ERRLEVEL_LOW, mp);
				return -EFSCORRUPTED;
			}

			xfs_iext_insert(ip, &icur, &new, state);
			trace_xfs_read_extent(ip, &icur, state, _THIS_IP_);
			xfs_iext_next(ifp, &icur);
		}
	}
	ifp->if_flags |= XFS_IFEXTENTS;
	return 0;
}

/*
 * The file has too many extents to fit into
 * the inode, so they are in B-tree format.
 * Allocate a buffer for the root of the B-tree
 * and copy the root into it.  The i_extents
 * field will remain NULL until all of the
 * extents are read in (when they are needed).
 */
STATIC int
xfs_iformat_btree(
	xfs_inode_t		*ip,
	xfs_dinode_t		*dip,
	int			whichfork)
{
	struct xfs_mount	*mp = ip->i_mount;
	xfs_bmdr_block_t	*dfp;
	xfs_ifork_t		*ifp;
	/* REFERENCED */
	int			nrecs;
	int			size;
	int			level;

	ifp = XFS_IFORK_PTR(ip, whichfork);
	dfp = (xfs_bmdr_block_t *)XFS_DFORK_PTR(dip, whichfork);
	size = XFS_BMAP_BROOT_SPACE(mp, dfp);
	nrecs = be16_to_cpu(dfp->bb_numrecs);
	level = be16_to_cpu(dfp->bb_level);

	/*
	 * blow out if -- fork has less extents than can fit in
	 * fork (fork shouldn't be a btree format), root btree
	 * block has more records than can fit into the fork,
	 * or the number of extents is greater than the number of
	 * blocks.
	 */
	if (unlikely(XFS_IFORK_NEXTENTS(ip, whichfork) <=
					XFS_IFORK_MAXEXT(ip, whichfork) ||
		     nrecs == 0 ||
		     XFS_BMDR_SPACE_CALC(nrecs) >
					XFS_DFORK_SIZE(dip, mp, whichfork) ||
		     XFS_IFORK_NEXTENTS(ip, whichfork) > ip->i_d.di_nblocks) ||
		     level == 0 || level > XFS_BTREE_MAXLEVELS) {
		xfs_warn(mp, "corrupt inode %Lu (btree).",
					(unsigned long long) ip->i_ino);
		XFS_CORRUPTION_ERROR("xfs_iformat_btree", XFS_ERRLEVEL_LOW,
					 mp, dip);
		return -EFSCORRUPTED;
	}

	ifp->if_broot_bytes = size;
	ifp->if_broot = kmem_alloc(size, KM_SLEEP | KM_NOFS);
	ASSERT(ifp->if_broot != NULL);
	/*
	 * Copy and convert from the on-disk structure
	 * to the in-memory structure.
	 */
	xfs_bmdr_to_bmbt(ip, dfp, XFS_DFORK_SIZE(dip, ip->i_mount, whichfork),
			 ifp->if_broot, size);
	ifp->if_flags &= ~XFS_IFEXTENTS;
	ifp->if_flags |= XFS_IFBROOT;

	ifp->if_real_bytes = 0;
	ifp->if_bytes = 0;
	ifp->if_u1.if_root = NULL;
	ifp->if_height = 0;
	return 0;
}

/*
 * Reallocate the space for if_broot based on the number of records
 * being added or deleted as indicated in rec_diff.  Move the records
 * and pointers in if_broot to fit the new size.  When shrinking this
 * will eliminate holes between the records and pointers created by
 * the caller.  When growing this will create holes to be filled in
 * by the caller.
 *
 * The caller must not request to add more records than would fit in
 * the on-disk inode root.  If the if_broot is currently NULL, then
 * if we are adding records, one will be allocated.  The caller must also
 * not request that the number of records go below zero, although
 * it can go to zero.
 *
 * ip -- the inode whose if_broot area is changing
 * ext_diff -- the change in the number of records, positive or negative,
 *	 requested for the if_broot array.
 */
void
xfs_iroot_realloc(
	xfs_inode_t		*ip,
	int			rec_diff,
	int			whichfork)
{
	struct xfs_mount	*mp = ip->i_mount;
	int			cur_max;
	xfs_ifork_t		*ifp;
	struct xfs_btree_block	*new_broot;
	int			new_max;
	size_t			new_size;
	char			*np;
	char			*op;

	/*
	 * Handle the degenerate case quietly.
	 */
	if (rec_diff == 0) {
		return;
	}

	ifp = XFS_IFORK_PTR(ip, whichfork);
	if (rec_diff > 0) {
		/*
		 * If there wasn't any memory allocated before, just
		 * allocate it now and get out.
		 */
		if (ifp->if_broot_bytes == 0) {
			new_size = XFS_BMAP_BROOT_SPACE_CALC(mp, rec_diff);
			ifp->if_broot = kmem_alloc(new_size, KM_SLEEP | KM_NOFS);
			ifp->if_broot_bytes = (int)new_size;
			return;
		}

		/*
		 * If there is already an existing if_broot, then we need
		 * to realloc() it and shift the pointers to their new
		 * location.  The records don't change location because
		 * they are kept butted up against the btree block header.
		 */
		cur_max = xfs_bmbt_maxrecs(mp, ifp->if_broot_bytes, 0);
		new_max = cur_max + rec_diff;
		new_size = XFS_BMAP_BROOT_SPACE_CALC(mp, new_max);
		ifp->if_broot = kmem_realloc(ifp->if_broot, new_size,
				KM_SLEEP | KM_NOFS);
		op = (char *)XFS_BMAP_BROOT_PTR_ADDR(mp, ifp->if_broot, 1,
						     ifp->if_broot_bytes);
		np = (char *)XFS_BMAP_BROOT_PTR_ADDR(mp, ifp->if_broot, 1,
						     (int)new_size);
		ifp->if_broot_bytes = (int)new_size;
		ASSERT(XFS_BMAP_BMDR_SPACE(ifp->if_broot) <=
			XFS_IFORK_SIZE(ip, whichfork));
		memmove(np, op, cur_max * (uint)sizeof(xfs_fsblock_t));
		return;
	}

	/*
	 * rec_diff is less than 0.  In this case, we are shrinking the
	 * if_broot buffer.  It must already exist.  If we go to zero
	 * records, just get rid of the root and clear the status bit.
	 */
	ASSERT((ifp->if_broot != NULL) && (ifp->if_broot_bytes > 0));
	cur_max = xfs_bmbt_maxrecs(mp, ifp->if_broot_bytes, 0);
	new_max = cur_max + rec_diff;
	ASSERT(new_max >= 0);
	if (new_max > 0)
		new_size = XFS_BMAP_BROOT_SPACE_CALC(mp, new_max);
	else
		new_size = 0;
	if (new_size > 0) {
		new_broot = kmem_alloc(new_size, KM_SLEEP | KM_NOFS);
		/*
		 * First copy over the btree block header.
		 */
		memcpy(new_broot, ifp->if_broot,
			XFS_BMBT_BLOCK_LEN(ip->i_mount));
	} else {
		new_broot = NULL;
		ifp->if_flags &= ~XFS_IFBROOT;
	}

	/*
	 * Only copy the records and pointers if there are any.
	 */
	if (new_max > 0) {
		/*
		 * First copy the records.
		 */
		op = (char *)XFS_BMBT_REC_ADDR(mp, ifp->if_broot, 1);
		np = (char *)XFS_BMBT_REC_ADDR(mp, new_broot, 1);
		memcpy(np, op, new_max * (uint)sizeof(xfs_bmbt_rec_t));

		/*
		 * Then copy the pointers.
		 */
		op = (char *)XFS_BMAP_BROOT_PTR_ADDR(mp, ifp->if_broot, 1,
						     ifp->if_broot_bytes);
		np = (char *)XFS_BMAP_BROOT_PTR_ADDR(mp, new_broot, 1,
						     (int)new_size);
		memcpy(np, op, new_max * (uint)sizeof(xfs_fsblock_t));
	}
	kmem_free(ifp->if_broot);
	ifp->if_broot = new_broot;
	ifp->if_broot_bytes = (int)new_size;
	if (ifp->if_broot)
		ASSERT(XFS_BMAP_BMDR_SPACE(ifp->if_broot) <=
			XFS_IFORK_SIZE(ip, whichfork));
	return;
}


/*
 * This is called when the amount of space needed for if_data
 * is increased or decreased.  The change in size is indicated by
 * the number of bytes that need to be added or deleted in the
 * byte_diff parameter.
 *
 * If the amount of space needed has decreased below the size of the
 * inline buffer, then switch to using the inline buffer.  Otherwise,
 * use kmem_realloc() or kmem_alloc() to adjust the size of the buffer
 * to what is needed.
 *
 * ip -- the inode whose if_data area is changing
 * byte_diff -- the change in the number of bytes, positive or negative,
 *	 requested for the if_data array.
 */
void
xfs_idata_realloc(
	xfs_inode_t	*ip,
	int		byte_diff,
	int		whichfork)
{
	xfs_ifork_t	*ifp;
	int		new_size;
	int		real_size;

	if (byte_diff == 0) {
		return;
	}

	ifp = XFS_IFORK_PTR(ip, whichfork);
	new_size = (int)ifp->if_bytes + byte_diff;
	ASSERT(new_size >= 0);

	if (new_size == 0) {
		kmem_free(ifp->if_u1.if_data);
		ifp->if_u1.if_data = NULL;
		real_size = 0;
	} else {
		/*
		 * Stuck with malloc/realloc.
		 * For inline data, the underlying buffer must be
		 * a multiple of 4 bytes in size so that it can be
		 * logged and stay on word boundaries.  We enforce
		 * that here.
		 */
		real_size = roundup(new_size, 4);
		if (ifp->if_u1.if_data == NULL) {
			ASSERT(ifp->if_real_bytes == 0);
			ifp->if_u1.if_data = kmem_alloc(real_size,
							KM_SLEEP | KM_NOFS);
		} else {
			/*
			 * Only do the realloc if the underlying size
			 * is really changing.
			 */
			if (ifp->if_real_bytes != real_size) {
				ifp->if_u1.if_data =
					kmem_realloc(ifp->if_u1.if_data,
							real_size,
							KM_SLEEP | KM_NOFS);
			}
		}
	}
	ifp->if_real_bytes = real_size;
	ifp->if_bytes = new_size;
	ASSERT(ifp->if_bytes <= XFS_IFORK_SIZE(ip, whichfork));
}

void
xfs_idestroy_fork(
	xfs_inode_t	*ip,
	int		whichfork)
{
	xfs_ifork_t	*ifp;

	ifp = XFS_IFORK_PTR(ip, whichfork);
	if (ifp->if_broot != NULL) {
		kmem_free(ifp->if_broot);
		ifp->if_broot = NULL;
	}

	/*
	 * If the format is local, then we can't have an extents
	 * array so just look for an inline data array.  If we're
	 * not local then we may or may not have an extents list,
	 * so check and free it up if we do.
	 */
	if (XFS_IFORK_FORMAT(ip, whichfork) == XFS_DINODE_FMT_LOCAL) {
		if (ifp->if_u1.if_data != NULL) {
			ASSERT(ifp->if_real_bytes != 0);
			kmem_free(ifp->if_u1.if_data);
			ifp->if_u1.if_data = NULL;
			ifp->if_real_bytes = 0;
		}
	} else if ((ifp->if_flags & XFS_IFEXTENTS) && ifp->if_height) {
		xfs_iext_destroy(ifp);
	}

	ASSERT(ifp->if_real_bytes == 0);

	if (whichfork == XFS_ATTR_FORK) {
		kmem_zone_free(xfs_ifork_zone, ip->i_afp);
		ip->i_afp = NULL;
	} else if (whichfork == XFS_COW_FORK) {
		kmem_zone_free(xfs_ifork_zone, ip->i_cowfp);
		ip->i_cowfp = NULL;
	}
}

/*
 * Convert in-core extents to on-disk form
 *
 * In the case of the data fork, the in-core and on-disk fork sizes can be
 * different due to delayed allocation extents. We only copy on-disk extents
 * here, so callers must always use the physical fork size to determine the
 * size of the buffer passed to this routine.  We will return the size actually
 * used.
 */
int
xfs_iextents_copy(
	struct xfs_inode	*ip,
	struct xfs_bmbt_rec	*dp,
	int			whichfork)
{
	int			state = xfs_bmap_fork_to_state(whichfork);
	struct xfs_ifork	*ifp = XFS_IFORK_PTR(ip, whichfork);
	struct xfs_iext_cursor	icur;
	struct xfs_bmbt_irec	rec;
	int			copied = 0;

	ASSERT(xfs_isilocked(ip, XFS_ILOCK_EXCL | XFS_ILOCK_SHARED));
	ASSERT(ifp->if_bytes > 0);

	for_each_xfs_iext(ifp, &icur, &rec) {
		if (isnullstartblock(rec.br_startblock))
			continue;
		ASSERT(xfs_bmbt_validate_extent(ip->i_mount, whichfork, &rec));
		xfs_bmbt_disk_set_all(dp, &rec);
		trace_xfs_write_extent(ip, &icur, state, _RET_IP_);
		copied += sizeof(struct xfs_bmbt_rec);
		dp++;
	}

	ASSERT(copied > 0);
	ASSERT(copied <= ifp->if_bytes);
	return copied;
}

/*
 * Each of the following cases stores data into the same region
 * of the on-disk inode, so only one of them can be valid at
 * any given time. While it is possible to have conflicting formats
 * and log flags, e.g. having XFS_ILOG_?DATA set when the fork is
 * in EXTENTS format, this can only happen when the fork has
 * changed formats after being modified but before being flushed.
 * In these cases, the format always takes precedence, because the
 * format indicates the current state of the fork.
 */
void
xfs_iflush_fork(
	xfs_inode_t		*ip,
	xfs_dinode_t		*dip,
	xfs_inode_log_item_t	*iip,
	int			whichfork)
{
	char			*cp;
	xfs_ifork_t		*ifp;
	xfs_mount_t		*mp;
	static const short	brootflag[2] =
		{ XFS_ILOG_DBROOT, XFS_ILOG_ABROOT };
	static const short	dataflag[2] =
		{ XFS_ILOG_DDATA, XFS_ILOG_ADATA };
	static const short	extflag[2] =
		{ XFS_ILOG_DEXT, XFS_ILOG_AEXT };

	if (!iip)
		return;
	ifp = XFS_IFORK_PTR(ip, whichfork);
	/*
	 * This can happen if we gave up in iformat in an error path,
	 * for the attribute fork.
	 */
	if (!ifp) {
		ASSERT(whichfork == XFS_ATTR_FORK);
		return;
	}
	cp = XFS_DFORK_PTR(dip, whichfork);
	mp = ip->i_mount;
	switch (XFS_IFORK_FORMAT(ip, whichfork)) {
	case XFS_DINODE_FMT_LOCAL:
		if ((iip->ili_fields & dataflag[whichfork]) &&
		    (ifp->if_bytes > 0)) {
			ASSERT(ifp->if_u1.if_data != NULL);
			ASSERT(ifp->if_bytes <= XFS_IFORK_SIZE(ip, whichfork));
			memcpy(cp, ifp->if_u1.if_data, ifp->if_bytes);
		}
		break;

	case XFS_DINODE_FMT_EXTENTS:
		ASSERT((ifp->if_flags & XFS_IFEXTENTS) ||
		       !(iip->ili_fields & extflag[whichfork]));
		if ((iip->ili_fields & extflag[whichfork]) &&
		    (ifp->if_bytes > 0)) {
			ASSERT(XFS_IFORK_NEXTENTS(ip, whichfork) > 0);
			(void)xfs_iextents_copy(ip, (xfs_bmbt_rec_t *)cp,
				whichfork);
		}
		break;

	case XFS_DINODE_FMT_BTREE:
		if ((iip->ili_fields & brootflag[whichfork]) &&
		    (ifp->if_broot_bytes > 0)) {
			ASSERT(ifp->if_broot != NULL);
			ASSERT(XFS_BMAP_BMDR_SPACE(ifp->if_broot) <=
			        XFS_IFORK_SIZE(ip, whichfork));
			xfs_bmbt_to_bmdr(mp, ifp->if_broot, ifp->if_broot_bytes,
				(xfs_bmdr_block_t *)cp,
				XFS_DFORK_SIZE(dip, mp, whichfork));
		}
		break;

	case XFS_DINODE_FMT_DEV:
		if (iip->ili_fields & XFS_ILOG_DEV) {
			ASSERT(whichfork == XFS_DATA_FORK);
			xfs_dinode_put_rdev(dip,
					linux_to_xfs_dev_t(VFS_I(ip)->i_rdev));
		}
		break;

	default:
		ASSERT(0);
		break;
	}
}

/* Convert bmap state flags to an inode fork. */
struct xfs_ifork *
xfs_iext_state_to_fork(
	struct xfs_inode	*ip,
	int			state)
{
	if (state & BMAP_COWFORK)
		return ip->i_cowfp;
	else if (state & BMAP_ATTRFORK)
		return ip->i_afp;
	return &ip->i_df;
}

/*
 * Initialize an inode's copy-on-write fork.
 */
void
xfs_ifork_init_cow(
	struct xfs_inode	*ip)
{
	if (ip->i_cowfp)
		return;

	ip->i_cowfp = kmem_zone_zalloc(xfs_ifork_zone,
				       KM_SLEEP | KM_NOFS);
	ip->i_cowfp->if_flags = XFS_IFEXTENTS;
	ip->i_cformat = XFS_DINODE_FMT_EXTENTS;
	ip->i_cnextents = 0;
<<<<<<< HEAD
=======
}

/* Default fork content verifiers. */
struct xfs_ifork_ops xfs_default_ifork_ops = {
	.verify_attr	= xfs_attr_shortform_verify,
	.verify_dir	= xfs_dir2_sf_verify,
	.verify_symlink	= xfs_symlink_shortform_verify,
};

/* Verify the inline contents of the data fork of an inode. */
xfs_failaddr_t
xfs_ifork_verify_data(
	struct xfs_inode	*ip,
	struct xfs_ifork_ops	*ops)
{
	/* Non-local data fork, we're done. */
	if (ip->i_d.di_format != XFS_DINODE_FMT_LOCAL)
		return NULL;

	/* Check the inline data fork if there is one. */
	switch (VFS_I(ip)->i_mode & S_IFMT) {
	case S_IFDIR:
		return ops->verify_dir(ip);
	case S_IFLNK:
		return ops->verify_symlink(ip);
	default:
		return NULL;
	}
}

/* Verify the inline contents of the attr fork of an inode. */
xfs_failaddr_t
xfs_ifork_verify_attr(
	struct xfs_inode	*ip,
	struct xfs_ifork_ops	*ops)
{
	/* There has to be an attr fork allocated if aformat is local. */
	if (ip->i_d.di_aformat != XFS_DINODE_FMT_LOCAL)
		return NULL;
	if (!XFS_IFORK_PTR(ip, XFS_ATTR_FORK))
		return __this_address;
	return ops->verify_attr(ip);
>>>>>>> 661e50bc
}<|MERGE_RESOLUTION|>--- conflicted
+++ resolved
@@ -64,62 +64,6 @@
 	int			error = 0;
 	xfs_fsize_t             di_size;
 
-<<<<<<< HEAD
-	if (unlikely(be32_to_cpu(dip->di_nextents) +
-		     be16_to_cpu(dip->di_anextents) >
-		     be64_to_cpu(dip->di_nblocks))) {
-		xfs_warn(ip->i_mount,
-			"corrupt dinode %Lu, extent total = %d, nblocks = %Lu.",
-			(unsigned long long)ip->i_ino,
-			(int)(be32_to_cpu(dip->di_nextents) +
-			      be16_to_cpu(dip->di_anextents)),
-			(unsigned long long)
-				be64_to_cpu(dip->di_nblocks));
-		XFS_CORRUPTION_ERROR("xfs_iformat(1)", XFS_ERRLEVEL_LOW,
-				     ip->i_mount, dip);
-		return -EFSCORRUPTED;
-	}
-
-	if (unlikely(dip->di_forkoff > ip->i_mount->m_sb.sb_inodesize)) {
-		xfs_warn(ip->i_mount, "corrupt dinode %Lu, forkoff = 0x%x.",
-			(unsigned long long)ip->i_ino,
-			dip->di_forkoff);
-		XFS_CORRUPTION_ERROR("xfs_iformat(2)", XFS_ERRLEVEL_LOW,
-				     ip->i_mount, dip);
-		return -EFSCORRUPTED;
-	}
-
-	if (unlikely((ip->i_d.di_flags & XFS_DIFLAG_REALTIME) &&
-		     !ip->i_mount->m_rtdev_targp)) {
-		xfs_warn(ip->i_mount,
-			"corrupt dinode %Lu, has realtime flag set.",
-			ip->i_ino);
-		XFS_CORRUPTION_ERROR("xfs_iformat(realtime)",
-				     XFS_ERRLEVEL_LOW, ip->i_mount, dip);
-		return -EFSCORRUPTED;
-	}
-
-	if (unlikely(xfs_is_reflink_inode(ip) && !S_ISREG(inode->i_mode))) {
-		xfs_warn(ip->i_mount,
-			"corrupt dinode %llu, wrong file type for reflink.",
-			ip->i_ino);
-		XFS_CORRUPTION_ERROR("xfs_iformat(reflink)",
-				     XFS_ERRLEVEL_LOW, ip->i_mount, dip);
-		return -EFSCORRUPTED;
-	}
-
-	if (unlikely(xfs_is_reflink_inode(ip) &&
-	    (ip->i_d.di_flags & XFS_DIFLAG_REALTIME))) {
-		xfs_warn(ip->i_mount,
-			"corrupt dinode %llu, has reflink+realtime flag set.",
-			ip->i_ino);
-		XFS_CORRUPTION_ERROR("xfs_iformat(reflink)",
-				     XFS_ERRLEVEL_LOW, ip->i_mount, dip);
-		return -EFSCORRUPTED;
-	}
-
-=======
->>>>>>> 661e50bc
 	switch (inode->i_mode & S_IFMT) {
 	case S_IFIFO:
 	case S_IFCHR:
@@ -155,18 +99,6 @@
 	if (error)
 		return error;
 
-<<<<<<< HEAD
-	/* Check inline dir contents. */
-	if (S_ISDIR(inode->i_mode) && dip->di_format == XFS_DINODE_FMT_LOCAL) {
-		error = xfs_dir2_sf_verify(ip);
-		if (error) {
-			xfs_idestroy_fork(ip, XFS_DATA_FORK);
-			return error;
-		}
-	}
-
-=======
->>>>>>> 661e50bc
 	if (xfs_is_reflink_inode(ip)) {
 		ASSERT(ip->i_cowfp == NULL);
 		xfs_ifork_init_cow(ip);
@@ -790,8 +722,6 @@
 	ip->i_cowfp->if_flags = XFS_IFEXTENTS;
 	ip->i_cformat = XFS_DINODE_FMT_EXTENTS;
 	ip->i_cnextents = 0;
-<<<<<<< HEAD
-=======
 }
 
 /* Default fork content verifiers. */
@@ -834,5 +764,4 @@
 	if (!XFS_IFORK_PTR(ip, XFS_ATTR_FORK))
 		return __this_address;
 	return ops->verify_attr(ip);
->>>>>>> 661e50bc
 }