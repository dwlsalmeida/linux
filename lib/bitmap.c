// SPDX-License-Identifier: GPL-2.0-only
/*
 * lib/bitmap.c
 * Helper functions for bitmap.h.
 */
#include <linux/export.h>
#include <linux/thread_info.h>
#include <linux/ctype.h>
#include <linux/errno.h>
#include <linux/bitmap.h>
#include <linux/bitops.h>
#include <linux/bug.h>
#include <linux/kernel.h>
#include <linux/mm.h>
#include <linux/slab.h>
#include <linux/string.h>
#include <linux/uaccess.h>

#include <asm/page.h>

#include "kstrtox.h"

/**
 * DOC: bitmap introduction
 *
 * bitmaps provide an array of bits, implemented using an an
 * array of unsigned longs.  The number of valid bits in a
 * given bitmap does _not_ need to be an exact multiple of
 * BITS_PER_LONG.
 *
 * The possible unused bits in the last, partially used word
 * of a bitmap are 'don't care'.  The implementation makes
 * no particular effort to keep them zero.  It ensures that
 * their value will not affect the results of any operation.
 * The bitmap operations that return Boolean (bitmap_empty,
 * for example) or scalar (bitmap_weight, for example) results
 * carefully filter out these unused bits from impacting their
 * results.
 *
 * The byte ordering of bitmaps is more natural on little
 * endian architectures.  See the big-endian headers
 * include/asm-ppc64/bitops.h and include/asm-s390/bitops.h
 * for the best explanations of this ordering.
 */

int __bitmap_equal(const unsigned long *bitmap1,
		const unsigned long *bitmap2, unsigned int bits)
{
	unsigned int k, lim = bits/BITS_PER_LONG;
	for (k = 0; k < lim; ++k)
		if (bitmap1[k] != bitmap2[k])
			return 0;

	if (bits % BITS_PER_LONG)
		if ((bitmap1[k] ^ bitmap2[k]) & BITMAP_LAST_WORD_MASK(bits))
			return 0;

	return 1;
}
EXPORT_SYMBOL(__bitmap_equal);

void __bitmap_complement(unsigned long *dst, const unsigned long *src, unsigned int bits)
{
	unsigned int k, lim = BITS_TO_LONGS(bits);
	for (k = 0; k < lim; ++k)
		dst[k] = ~src[k];
}
EXPORT_SYMBOL(__bitmap_complement);

/**
 * __bitmap_shift_right - logical right shift of the bits in a bitmap
 *   @dst : destination bitmap
 *   @src : source bitmap
 *   @shift : shift by this many bits
 *   @nbits : bitmap size, in bits
 *
 * Shifting right (dividing) means moving bits in the MS -> LS bit
 * direction.  Zeros are fed into the vacated MS positions and the
 * LS bits shifted off the bottom are lost.
 */
void __bitmap_shift_right(unsigned long *dst, const unsigned long *src,
			unsigned shift, unsigned nbits)
{
	unsigned k, lim = BITS_TO_LONGS(nbits);
	unsigned off = shift/BITS_PER_LONG, rem = shift % BITS_PER_LONG;
	unsigned long mask = BITMAP_LAST_WORD_MASK(nbits);
	for (k = 0; off + k < lim; ++k) {
		unsigned long upper, lower;

		/*
		 * If shift is not word aligned, take lower rem bits of
		 * word above and make them the top rem bits of result.
		 */
		if (!rem || off + k + 1 >= lim)
			upper = 0;
		else {
			upper = src[off + k + 1];
			if (off + k + 1 == lim - 1)
				upper &= mask;
			upper <<= (BITS_PER_LONG - rem);
		}
		lower = src[off + k];
		if (off + k == lim - 1)
			lower &= mask;
		lower >>= rem;
		dst[k] = lower | upper;
	}
	if (off)
		memset(&dst[lim - off], 0, off*sizeof(unsigned long));
}
EXPORT_SYMBOL(__bitmap_shift_right);


/**
 * __bitmap_shift_left - logical left shift of the bits in a bitmap
 *   @dst : destination bitmap
 *   @src : source bitmap
 *   @shift : shift by this many bits
 *   @nbits : bitmap size, in bits
 *
 * Shifting left (multiplying) means moving bits in the LS -> MS
 * direction.  Zeros are fed into the vacated LS bit positions
 * and those MS bits shifted off the top are lost.
 */

void __bitmap_shift_left(unsigned long *dst, const unsigned long *src,
			unsigned int shift, unsigned int nbits)
{
	int k;
	unsigned int lim = BITS_TO_LONGS(nbits);
	unsigned int off = shift/BITS_PER_LONG, rem = shift % BITS_PER_LONG;
	for (k = lim - off - 1; k >= 0; --k) {
		unsigned long upper, lower;

		/*
		 * If shift is not word aligned, take upper rem bits of
		 * word below and make them the bottom rem bits of result.
		 */
		if (rem && k > 0)
			lower = src[k - 1] >> (BITS_PER_LONG - rem);
		else
			lower = 0;
		upper = src[k] << rem;
		dst[k + off] = lower | upper;
	}
	if (off)
		memset(dst, 0, off*sizeof(unsigned long));
}
EXPORT_SYMBOL(__bitmap_shift_left);

int __bitmap_and(unsigned long *dst, const unsigned long *bitmap1,
				const unsigned long *bitmap2, unsigned int bits)
{
	unsigned int k;
	unsigned int lim = bits/BITS_PER_LONG;
	unsigned long result = 0;

	for (k = 0; k < lim; k++)
		result |= (dst[k] = bitmap1[k] & bitmap2[k]);
	if (bits % BITS_PER_LONG)
		result |= (dst[k] = bitmap1[k] & bitmap2[k] &
			   BITMAP_LAST_WORD_MASK(bits));
	return result != 0;
}
EXPORT_SYMBOL(__bitmap_and);

void __bitmap_or(unsigned long *dst, const unsigned long *bitmap1,
				const unsigned long *bitmap2, unsigned int bits)
{
	unsigned int k;
	unsigned int nr = BITS_TO_LONGS(bits);

	for (k = 0; k < nr; k++)
		dst[k] = bitmap1[k] | bitmap2[k];
}
EXPORT_SYMBOL(__bitmap_or);

void __bitmap_xor(unsigned long *dst, const unsigned long *bitmap1,
				const unsigned long *bitmap2, unsigned int bits)
{
	unsigned int k;
	unsigned int nr = BITS_TO_LONGS(bits);

	for (k = 0; k < nr; k++)
		dst[k] = bitmap1[k] ^ bitmap2[k];
}
EXPORT_SYMBOL(__bitmap_xor);

int __bitmap_andnot(unsigned long *dst, const unsigned long *bitmap1,
				const unsigned long *bitmap2, unsigned int bits)
{
	unsigned int k;
	unsigned int lim = bits/BITS_PER_LONG;
	unsigned long result = 0;

	for (k = 0; k < lim; k++)
		result |= (dst[k] = bitmap1[k] & ~bitmap2[k]);
	if (bits % BITS_PER_LONG)
		result |= (dst[k] = bitmap1[k] & ~bitmap2[k] &
			   BITMAP_LAST_WORD_MASK(bits));
	return result != 0;
}
EXPORT_SYMBOL(__bitmap_andnot);

int __bitmap_intersects(const unsigned long *bitmap1,
			const unsigned long *bitmap2, unsigned int bits)
{
	unsigned int k, lim = bits/BITS_PER_LONG;
	for (k = 0; k < lim; ++k)
		if (bitmap1[k] & bitmap2[k])
			return 1;

	if (bits % BITS_PER_LONG)
		if ((bitmap1[k] & bitmap2[k]) & BITMAP_LAST_WORD_MASK(bits))
			return 1;
	return 0;
}
EXPORT_SYMBOL(__bitmap_intersects);

int __bitmap_subset(const unsigned long *bitmap1,
		    const unsigned long *bitmap2, unsigned int bits)
{
	unsigned int k, lim = bits/BITS_PER_LONG;
	for (k = 0; k < lim; ++k)
		if (bitmap1[k] & ~bitmap2[k])
			return 0;

	if (bits % BITS_PER_LONG)
		if ((bitmap1[k] & ~bitmap2[k]) & BITMAP_LAST_WORD_MASK(bits))
			return 0;
	return 1;
}
EXPORT_SYMBOL(__bitmap_subset);

int __bitmap_weight(const unsigned long *bitmap, unsigned int bits)
{
	unsigned int k, lim = bits/BITS_PER_LONG;
	int w = 0;

	for (k = 0; k < lim; k++)
		w += hweight_long(bitmap[k]);

	if (bits % BITS_PER_LONG)
		w += hweight_long(bitmap[k] & BITMAP_LAST_WORD_MASK(bits));

	return w;
}
EXPORT_SYMBOL(__bitmap_weight);

void __bitmap_set(unsigned long *map, unsigned int start, int len)
{
	unsigned long *p = map + BIT_WORD(start);
	const unsigned int size = start + len;
	int bits_to_set = BITS_PER_LONG - (start % BITS_PER_LONG);
	unsigned long mask_to_set = BITMAP_FIRST_WORD_MASK(start);

	while (len - bits_to_set >= 0) {
		*p |= mask_to_set;
		len -= bits_to_set;
		bits_to_set = BITS_PER_LONG;
		mask_to_set = ~0UL;
		p++;
	}
	if (len) {
		mask_to_set &= BITMAP_LAST_WORD_MASK(size);
		*p |= mask_to_set;
	}
}
EXPORT_SYMBOL(__bitmap_set);

void __bitmap_clear(unsigned long *map, unsigned int start, int len)
{
	unsigned long *p = map + BIT_WORD(start);
	const unsigned int size = start + len;
	int bits_to_clear = BITS_PER_LONG - (start % BITS_PER_LONG);
	unsigned long mask_to_clear = BITMAP_FIRST_WORD_MASK(start);

	while (len - bits_to_clear >= 0) {
		*p &= ~mask_to_clear;
		len -= bits_to_clear;
		bits_to_clear = BITS_PER_LONG;
		mask_to_clear = ~0UL;
		p++;
	}
	if (len) {
		mask_to_clear &= BITMAP_LAST_WORD_MASK(size);
		*p &= ~mask_to_clear;
	}
}
EXPORT_SYMBOL(__bitmap_clear);

/**
 * bitmap_find_next_zero_area_off - find a contiguous aligned zero area
 * @map: The address to base the search on
 * @size: The bitmap size in bits
 * @start: The bitnumber to start searching at
 * @nr: The number of zeroed bits we're looking for
 * @align_mask: Alignment mask for zero area
 * @align_offset: Alignment offset for zero area.
 *
 * The @align_mask should be one less than a power of 2; the effect is that
 * the bit offset of all zero areas this function finds plus @align_offset
 * is multiple of that power of 2.
 */
unsigned long bitmap_find_next_zero_area_off(unsigned long *map,
					     unsigned long size,
					     unsigned long start,
					     unsigned int nr,
					     unsigned long align_mask,
					     unsigned long align_offset)
{
	unsigned long index, end, i;
again:
	index = find_next_zero_bit(map, size, start);

	/* Align allocation */
	index = __ALIGN_MASK(index + align_offset, align_mask) - align_offset;

	end = index + nr;
	if (end > size)
		return end;
	i = find_next_bit(map, end, index);
	if (i < end) {
		start = i + 1;
		goto again;
	}
	return index;
}
EXPORT_SYMBOL(bitmap_find_next_zero_area_off);

/*
 * Bitmap printing & parsing functions: first version by Nadia Yvette Chambers,
 * second version by Paul Jackson, third by Joe Korty.
 */

#define CHUNKSZ				32
#define nbits_to_hold_value(val)	fls(val)
#define BASEDEC 10		/* fancier cpuset lists input in decimal */

/**
 * __bitmap_parse - convert an ASCII hex string into a bitmap.
 * @buf: pointer to buffer containing string.
 * @buflen: buffer size in bytes.  If string is smaller than this
 *    then it must be terminated with a \0.
 * @is_user: location of buffer, 0 indicates kernel space
 * @maskp: pointer to bitmap array that will contain result.
 * @nmaskbits: size of bitmap, in bits.
 *
 * Commas group hex digits into chunks.  Each chunk defines exactly 32
 * bits of the resultant bitmask.  No chunk may specify a value larger
 * than 32 bits (%-EOVERFLOW), and if a chunk specifies a smaller value
 * then leading 0-bits are prepended.  %-EINVAL is returned for illegal
 * characters and for grouping errors such as "1,,5", ",44", "," and "".
 * Leading and trailing whitespace accepted, but not embedded whitespace.
 */
int __bitmap_parse(const char *buf, unsigned int buflen,
		int is_user, unsigned long *maskp,
		int nmaskbits)
{
	int c, old_c, totaldigits, ndigits, nchunks, nbits;
	u32 chunk;
	const char __user __force *ubuf = (const char __user __force *)buf;

	bitmap_zero(maskp, nmaskbits);

	nchunks = nbits = totaldigits = c = 0;
	do {
		chunk = 0;
		ndigits = totaldigits;

		/* Get the next chunk of the bitmap */
		while (buflen) {
			old_c = c;
			if (is_user) {
				if (__get_user(c, ubuf++))
					return -EFAULT;
			}
			else
				c = *buf++;
			buflen--;
			if (isspace(c))
				continue;

			/*
			 * If the last character was a space and the current
			 * character isn't '\0', we've got embedded whitespace.
			 * This is a no-no, so throw an error.
			 */
			if (totaldigits && c && isspace(old_c))
				return -EINVAL;

			/* A '\0' or a ',' signal the end of the chunk */
			if (c == '\0' || c == ',')
				break;

			if (!isxdigit(c))
				return -EINVAL;

			/*
			 * Make sure there are at least 4 free bits in 'chunk'.
			 * If not, this hexdigit will overflow 'chunk', so
			 * throw an error.
			 */
			if (chunk & ~((1UL << (CHUNKSZ - 4)) - 1))
				return -EOVERFLOW;

			chunk = (chunk << 4) | hex_to_bin(c);
			totaldigits++;
		}
		if (ndigits == totaldigits)
			return -EINVAL;
		if (nchunks == 0 && chunk == 0)
			continue;

		__bitmap_shift_left(maskp, maskp, CHUNKSZ, nmaskbits);
		*maskp |= chunk;
		nchunks++;
		nbits += (nchunks == 1) ? nbits_to_hold_value(chunk) : CHUNKSZ;
		if (nbits > nmaskbits)
			return -EOVERFLOW;
	} while (buflen && c == ',');

	return 0;
}
EXPORT_SYMBOL(__bitmap_parse);

/**
 * bitmap_parse_user - convert an ASCII hex string in a user buffer into a bitmap
 *
 * @ubuf: pointer to user buffer containing string.
 * @ulen: buffer size in bytes.  If string is smaller than this
 *    then it must be terminated with a \0.
 * @maskp: pointer to bitmap array that will contain result.
 * @nmaskbits: size of bitmap, in bits.
 *
 * Wrapper for __bitmap_parse(), providing it with user buffer.
 *
 * We cannot have this as an inline function in bitmap.h because it needs
 * linux/uaccess.h to get the access_ok() declaration and this causes
 * cyclic dependencies.
 */
int bitmap_parse_user(const char __user *ubuf,
			unsigned int ulen, unsigned long *maskp,
			int nmaskbits)
{
	if (!access_ok(ubuf, ulen))
		return -EFAULT;
	return __bitmap_parse((const char __force *)ubuf,
				ulen, 1, maskp, nmaskbits);

}
EXPORT_SYMBOL(bitmap_parse_user);

/**
 * bitmap_print_to_pagebuf - convert bitmap to list or hex format ASCII string
 * @list: indicates whether the bitmap must be list
 * @buf: page aligned buffer into which string is placed
 * @maskp: pointer to bitmap to convert
 * @nmaskbits: size of bitmap, in bits
 *
 * Output format is a comma-separated list of decimal numbers and
 * ranges if list is specified or hex digits grouped into comma-separated
 * sets of 8 digits/set. Returns the number of characters written to buf.
 *
 * It is assumed that @buf is a pointer into a PAGE_SIZE, page-aligned
 * area and that sufficient storage remains at @buf to accommodate the
 * bitmap_print_to_pagebuf() output. Returns the number of characters
 * actually printed to @buf, excluding terminating '\0'.
 */
int bitmap_print_to_pagebuf(bool list, char *buf, const unsigned long *maskp,
			    int nmaskbits)
{
	ptrdiff_t len = PAGE_SIZE - offset_in_page(buf);

	return list ? scnprintf(buf, len, "%*pbl\n", nmaskbits, maskp) :
		      scnprintf(buf, len, "%*pb\n", nmaskbits, maskp);
}
EXPORT_SYMBOL(bitmap_print_to_pagebuf);

/*
 * Region 9-38:4/10 describes the following bitmap structure:
 * 0	   9  12    18			38
 * .........****......****......****......
 *	    ^  ^     ^			 ^
 *      start  off   group_len	       end
 */
struct region {
	unsigned int start;
	unsigned int off;
	unsigned int group_len;
	unsigned int end;
};

static int bitmap_set_region(const struct region *r,
				unsigned long *bitmap, int nbits)
{
	unsigned int start;

	if (r->end >= nbits)
		return -ERANGE;

	for (start = r->start; start <= r->end; start += r->group_len)
		bitmap_set(bitmap, start, min(r->end - start + 1, r->off));

	return 0;
}

static int bitmap_check_region(const struct region *r)
{
	if (r->start > r->end || r->group_len == 0 || r->off > r->group_len)
		return -EINVAL;

	return 0;
}

static const char *bitmap_getnum(const char *str, unsigned int *num)
{
	unsigned long long n;
	unsigned int len;

	len = _parse_integer(str, 10, &n);
	if (!len)
		return ERR_PTR(-EINVAL);
	if (len & KSTRTOX_OVERFLOW || n != (unsigned int)n)
		return ERR_PTR(-EOVERFLOW);

	*num = n;
	return str + len;
}

static inline bool end_of_str(char c)
{
	return c == '\0' || c == '\n';
}

static inline bool __end_of_region(char c)
{
	return isspace(c) || c == ',';
}

static inline bool end_of_region(char c)
{
	return __end_of_region(c) || end_of_str(c);
}

/*
 * The format allows commas and whitespases at the beginning
 * of the region.
 */
static const char *bitmap_find_region(const char *str)
{
	while (__end_of_region(*str))
		str++;

	return end_of_str(*str) ? NULL : str;
}

static const char *bitmap_parse_region(const char *str, struct region *r)
{
	str = bitmap_getnum(str, &r->start);
	if (IS_ERR(str))
		return str;

	if (end_of_region(*str))
		goto no_end;

	if (*str != '-')
		return ERR_PTR(-EINVAL);

	str = bitmap_getnum(str + 1, &r->end);
	if (IS_ERR(str))
		return str;

	if (end_of_region(*str))
		goto no_pattern;

	if (*str != ':')
		return ERR_PTR(-EINVAL);

	str = bitmap_getnum(str + 1, &r->off);
	if (IS_ERR(str))
		return str;

	if (*str != '/')
		return ERR_PTR(-EINVAL);

	return bitmap_getnum(str + 1, &r->group_len);

no_end:
	r->end = r->start;
no_pattern:
	r->off = r->end + 1;
	r->group_len = r->end + 1;

	return end_of_str(*str) ? NULL : str;
}

/**
 * bitmap_parselist - convert list format ASCII string to bitmap
 * @buf: read user string from this buffer; must be terminated
 *    with a \0 or \n.
 * @maskp: write resulting mask here
 * @nmaskbits: number of bits in mask to be written
 *
 * Input format is a comma-separated list of decimal numbers and
 * ranges.  Consecutively set bits are shown as two hyphen-separated
 * decimal numbers, the smallest and largest bit numbers set in
 * the range.
 * Optionally each range can be postfixed to denote that only parts of it
 * should be set. The range will divided to groups of specific size.
 * From each group will be used only defined amount of bits.
 * Syntax: range:used_size/group_size
 * Example: 0-1023:2/256 ==> 0,1,256,257,512,513,768,769
 *
 * Returns: 0 on success, -errno on invalid input strings. Error values:
 *
 *   - ``-EINVAL``: wrong region format
 *   - ``-EINVAL``: invalid character in string
 *   - ``-ERANGE``: bit number specified too large for mask
 *   - ``-EOVERFLOW``: integer overflow in the input parameters
 */
int bitmap_parselist(const char *buf, unsigned long *maskp, int nmaskbits)
{
	struct region r;
	long ret;

	bitmap_zero(maskp, nmaskbits);
<<<<<<< HEAD

	while (buf) {
		buf = bitmap_find_region(buf);
		if (buf == NULL)
			return 0;

		buf = bitmap_parse_region(buf, &r);
		if (IS_ERR(buf))
			return PTR_ERR(buf);

		ret = bitmap_check_region(&r);
		if (ret)
			return ret;

=======

	while (buf) {
		buf = bitmap_find_region(buf);
		if (buf == NULL)
			return 0;

		buf = bitmap_parse_region(buf, &r);
		if (IS_ERR(buf))
			return PTR_ERR(buf);

		ret = bitmap_check_region(&r);
		if (ret)
			return ret;

>>>>>>> 4b972a01
		ret = bitmap_set_region(&r, maskp, nmaskbits);
		if (ret)
			return ret;
	}

	return 0;
}
EXPORT_SYMBOL(bitmap_parselist);


/**
 * bitmap_parselist_user()
 *
 * @ubuf: pointer to user buffer containing string.
 * @ulen: buffer size in bytes.  If string is smaller than this
 *    then it must be terminated with a \0.
 * @maskp: pointer to bitmap array that will contain result.
 * @nmaskbits: size of bitmap, in bits.
 *
 * Wrapper for bitmap_parselist(), providing it with user buffer.
 */
int bitmap_parselist_user(const char __user *ubuf,
			unsigned int ulen, unsigned long *maskp,
			int nmaskbits)
{
	char *buf;
	int ret;

	buf = memdup_user_nul(ubuf, ulen);
	if (IS_ERR(buf))
		return PTR_ERR(buf);

	ret = bitmap_parselist(buf, maskp, nmaskbits);

	kfree(buf);
	return ret;
}
EXPORT_SYMBOL(bitmap_parselist_user);


#ifdef CONFIG_NUMA
/**
 * bitmap_pos_to_ord - find ordinal of set bit at given position in bitmap
 *	@buf: pointer to a bitmap
 *	@pos: a bit position in @buf (0 <= @pos < @nbits)
 *	@nbits: number of valid bit positions in @buf
 *
 * Map the bit at position @pos in @buf (of length @nbits) to the
 * ordinal of which set bit it is.  If it is not set or if @pos
 * is not a valid bit position, map to -1.
 *
 * If for example, just bits 4 through 7 are set in @buf, then @pos
 * values 4 through 7 will get mapped to 0 through 3, respectively,
 * and other @pos values will get mapped to -1.  When @pos value 7
 * gets mapped to (returns) @ord value 3 in this example, that means
 * that bit 7 is the 3rd (starting with 0th) set bit in @buf.
 *
 * The bit positions 0 through @bits are valid positions in @buf.
 */
static int bitmap_pos_to_ord(const unsigned long *buf, unsigned int pos, unsigned int nbits)
{
	if (pos >= nbits || !test_bit(pos, buf))
		return -1;

	return __bitmap_weight(buf, pos);
}

/**
 * bitmap_ord_to_pos - find position of n-th set bit in bitmap
 *	@buf: pointer to bitmap
 *	@ord: ordinal bit position (n-th set bit, n >= 0)
 *	@nbits: number of valid bit positions in @buf
 *
 * Map the ordinal offset of bit @ord in @buf to its position in @buf.
 * Value of @ord should be in range 0 <= @ord < weight(buf). If @ord
 * >= weight(buf), returns @nbits.
 *
 * If for example, just bits 4 through 7 are set in @buf, then @ord
 * values 0 through 3 will get mapped to 4 through 7, respectively,
 * and all other @ord values returns @nbits.  When @ord value 3
 * gets mapped to (returns) @pos value 7 in this example, that means
 * that the 3rd set bit (starting with 0th) is at position 7 in @buf.
 *
 * The bit positions 0 through @nbits-1 are valid positions in @buf.
 */
unsigned int bitmap_ord_to_pos(const unsigned long *buf, unsigned int ord, unsigned int nbits)
{
	unsigned int pos;

	for (pos = find_first_bit(buf, nbits);
	     pos < nbits && ord;
	     pos = find_next_bit(buf, nbits, pos + 1))
		ord--;

	return pos;
}

/**
 * bitmap_remap - Apply map defined by a pair of bitmaps to another bitmap
 *	@dst: remapped result
 *	@src: subset to be remapped
 *	@old: defines domain of map
 *	@new: defines range of map
 *	@nbits: number of bits in each of these bitmaps
 *
 * Let @old and @new define a mapping of bit positions, such that
 * whatever position is held by the n-th set bit in @old is mapped
 * to the n-th set bit in @new.  In the more general case, allowing
 * for the possibility that the weight 'w' of @new is less than the
 * weight of @old, map the position of the n-th set bit in @old to
 * the position of the m-th set bit in @new, where m == n % w.
 *
 * If either of the @old and @new bitmaps are empty, or if @src and
 * @dst point to the same location, then this routine copies @src
 * to @dst.
 *
 * The positions of unset bits in @old are mapped to themselves
 * (the identify map).
 *
 * Apply the above specified mapping to @src, placing the result in
 * @dst, clearing any bits previously set in @dst.
 *
 * For example, lets say that @old has bits 4 through 7 set, and
 * @new has bits 12 through 15 set.  This defines the mapping of bit
 * position 4 to 12, 5 to 13, 6 to 14 and 7 to 15, and of all other
 * bit positions unchanged.  So if say @src comes into this routine
 * with bits 1, 5 and 7 set, then @dst should leave with bits 1,
 * 13 and 15 set.
 */
void bitmap_remap(unsigned long *dst, const unsigned long *src,
		const unsigned long *old, const unsigned long *new,
		unsigned int nbits)
{
	unsigned int oldbit, w;

	if (dst == src)		/* following doesn't handle inplace remaps */
		return;
	bitmap_zero(dst, nbits);

	w = bitmap_weight(new, nbits);
	for_each_set_bit(oldbit, src, nbits) {
		int n = bitmap_pos_to_ord(old, oldbit, nbits);

		if (n < 0 || w == 0)
			set_bit(oldbit, dst);	/* identity map */
		else
			set_bit(bitmap_ord_to_pos(new, n % w, nbits), dst);
	}
}

/**
 * bitmap_bitremap - Apply map defined by a pair of bitmaps to a single bit
 *	@oldbit: bit position to be mapped
 *	@old: defines domain of map
 *	@new: defines range of map
 *	@bits: number of bits in each of these bitmaps
 *
 * Let @old and @new define a mapping of bit positions, such that
 * whatever position is held by the n-th set bit in @old is mapped
 * to the n-th set bit in @new.  In the more general case, allowing
 * for the possibility that the weight 'w' of @new is less than the
 * weight of @old, map the position of the n-th set bit in @old to
 * the position of the m-th set bit in @new, where m == n % w.
 *
 * The positions of unset bits in @old are mapped to themselves
 * (the identify map).
 *
 * Apply the above specified mapping to bit position @oldbit, returning
 * the new bit position.
 *
 * For example, lets say that @old has bits 4 through 7 set, and
 * @new has bits 12 through 15 set.  This defines the mapping of bit
 * position 4 to 12, 5 to 13, 6 to 14 and 7 to 15, and of all other
 * bit positions unchanged.  So if say @oldbit is 5, then this routine
 * returns 13.
 */
int bitmap_bitremap(int oldbit, const unsigned long *old,
				const unsigned long *new, int bits)
{
	int w = bitmap_weight(new, bits);
	int n = bitmap_pos_to_ord(old, oldbit, bits);
	if (n < 0 || w == 0)
		return oldbit;
	else
		return bitmap_ord_to_pos(new, n % w, bits);
}

/**
 * bitmap_onto - translate one bitmap relative to another
 *	@dst: resulting translated bitmap
 * 	@orig: original untranslated bitmap
 * 	@relmap: bitmap relative to which translated
 *	@bits: number of bits in each of these bitmaps
 *
 * Set the n-th bit of @dst iff there exists some m such that the
 * n-th bit of @relmap is set, the m-th bit of @orig is set, and
 * the n-th bit of @relmap is also the m-th _set_ bit of @relmap.
 * (If you understood the previous sentence the first time your
 * read it, you're overqualified for your current job.)
 *
 * In other words, @orig is mapped onto (surjectively) @dst,
 * using the map { <n, m> | the n-th bit of @relmap is the
 * m-th set bit of @relmap }.
 *
 * Any set bits in @orig above bit number W, where W is the
 * weight of (number of set bits in) @relmap are mapped nowhere.
 * In particular, if for all bits m set in @orig, m >= W, then
 * @dst will end up empty.  In situations where the possibility
 * of such an empty result is not desired, one way to avoid it is
 * to use the bitmap_fold() operator, below, to first fold the
 * @orig bitmap over itself so that all its set bits x are in the
 * range 0 <= x < W.  The bitmap_fold() operator does this by
 * setting the bit (m % W) in @dst, for each bit (m) set in @orig.
 *
 * Example [1] for bitmap_onto():
 *  Let's say @relmap has bits 30-39 set, and @orig has bits
 *  1, 3, 5, 7, 9 and 11 set.  Then on return from this routine,
 *  @dst will have bits 31, 33, 35, 37 and 39 set.
 *
 *  When bit 0 is set in @orig, it means turn on the bit in
 *  @dst corresponding to whatever is the first bit (if any)
 *  that is turned on in @relmap.  Since bit 0 was off in the
 *  above example, we leave off that bit (bit 30) in @dst.
 *
 *  When bit 1 is set in @orig (as in the above example), it
 *  means turn on the bit in @dst corresponding to whatever
 *  is the second bit that is turned on in @relmap.  The second
 *  bit in @relmap that was turned on in the above example was
 *  bit 31, so we turned on bit 31 in @dst.
 *
 *  Similarly, we turned on bits 33, 35, 37 and 39 in @dst,
 *  because they were the 4th, 6th, 8th and 10th set bits
 *  set in @relmap, and the 4th, 6th, 8th and 10th bits of
 *  @orig (i.e. bits 3, 5, 7 and 9) were also set.
 *
 *  When bit 11 is set in @orig, it means turn on the bit in
 *  @dst corresponding to whatever is the twelfth bit that is
 *  turned on in @relmap.  In the above example, there were
 *  only ten bits turned on in @relmap (30..39), so that bit
 *  11 was set in @orig had no affect on @dst.
 *
 * Example [2] for bitmap_fold() + bitmap_onto():
 *  Let's say @relmap has these ten bits set::
 *
 *		40 41 42 43 45 48 53 61 74 95
 *
 *  (for the curious, that's 40 plus the first ten terms of the
 *  Fibonacci sequence.)
 *
 *  Further lets say we use the following code, invoking
 *  bitmap_fold() then bitmap_onto, as suggested above to
 *  avoid the possibility of an empty @dst result::
 *
 *	unsigned long *tmp;	// a temporary bitmap's bits
 *
 *	bitmap_fold(tmp, orig, bitmap_weight(relmap, bits), bits);
 *	bitmap_onto(dst, tmp, relmap, bits);
 *
 *  Then this table shows what various values of @dst would be, for
 *  various @orig's.  I list the zero-based positions of each set bit.
 *  The tmp column shows the intermediate result, as computed by
 *  using bitmap_fold() to fold the @orig bitmap modulo ten
 *  (the weight of @relmap):
 *
 *      =============== ============== =================
 *      @orig           tmp            @dst
 *      0                0             40
 *      1                1             41
 *      9                9             95
 *      10               0             40 [#f1]_
 *      1 3 5 7          1 3 5 7       41 43 48 61
 *      0 1 2 3 4        0 1 2 3 4     40 41 42 43 45
 *      0 9 18 27        0 9 8 7       40 61 74 95
 *      0 10 20 30       0             40
 *      0 11 22 33       0 1 2 3       40 41 42 43
 *      0 12 24 36       0 2 4 6       40 42 45 53
 *      78 102 211       1 2 8         41 42 74 [#f1]_
 *      =============== ============== =================
 *
 * .. [#f1]
 *
 *     For these marked lines, if we hadn't first done bitmap_fold()
 *     into tmp, then the @dst result would have been empty.
 *
 * If either of @orig or @relmap is empty (no set bits), then @dst
 * will be returned empty.
 *
 * If (as explained above) the only set bits in @orig are in positions
 * m where m >= W, (where W is the weight of @relmap) then @dst will
 * once again be returned empty.
 *
 * All bits in @dst not set by the above rule are cleared.
 */
void bitmap_onto(unsigned long *dst, const unsigned long *orig,
			const unsigned long *relmap, unsigned int bits)
{
	unsigned int n, m;	/* same meaning as in above comment */

	if (dst == orig)	/* following doesn't handle inplace mappings */
		return;
	bitmap_zero(dst, bits);

	/*
	 * The following code is a more efficient, but less
	 * obvious, equivalent to the loop:
	 *	for (m = 0; m < bitmap_weight(relmap, bits); m++) {
	 *		n = bitmap_ord_to_pos(orig, m, bits);
	 *		if (test_bit(m, orig))
	 *			set_bit(n, dst);
	 *	}
	 */

	m = 0;
	for_each_set_bit(n, relmap, bits) {
		/* m == bitmap_pos_to_ord(relmap, n, bits) */
		if (test_bit(m, orig))
			set_bit(n, dst);
		m++;
	}
}

/**
 * bitmap_fold - fold larger bitmap into smaller, modulo specified size
 *	@dst: resulting smaller bitmap
 *	@orig: original larger bitmap
 *	@sz: specified size
 *	@nbits: number of bits in each of these bitmaps
 *
 * For each bit oldbit in @orig, set bit oldbit mod @sz in @dst.
 * Clear all other bits in @dst.  See further the comment and
 * Example [2] for bitmap_onto() for why and how to use this.
 */
void bitmap_fold(unsigned long *dst, const unsigned long *orig,
			unsigned int sz, unsigned int nbits)
{
	unsigned int oldbit;

	if (dst == orig)	/* following doesn't handle inplace mappings */
		return;
	bitmap_zero(dst, nbits);

	for_each_set_bit(oldbit, orig, nbits)
		set_bit(oldbit % sz, dst);
}
#endif /* CONFIG_NUMA */

/*
 * Common code for bitmap_*_region() routines.
 *	bitmap: array of unsigned longs corresponding to the bitmap
 *	pos: the beginning of the region
 *	order: region size (log base 2 of number of bits)
 *	reg_op: operation(s) to perform on that region of bitmap
 *
 * Can set, verify and/or release a region of bits in a bitmap,
 * depending on which combination of REG_OP_* flag bits is set.
 *
 * A region of a bitmap is a sequence of bits in the bitmap, of
 * some size '1 << order' (a power of two), aligned to that same
 * '1 << order' power of two.
 *
 * Returns 1 if REG_OP_ISFREE succeeds (region is all zero bits).
 * Returns 0 in all other cases and reg_ops.
 */

enum {
	REG_OP_ISFREE,		/* true if region is all zero bits */
	REG_OP_ALLOC,		/* set all bits in region */
	REG_OP_RELEASE,		/* clear all bits in region */
};

static int __reg_op(unsigned long *bitmap, unsigned int pos, int order, int reg_op)
{
	int nbits_reg;		/* number of bits in region */
	int index;		/* index first long of region in bitmap */
	int offset;		/* bit offset region in bitmap[index] */
	int nlongs_reg;		/* num longs spanned by region in bitmap */
	int nbitsinlong;	/* num bits of region in each spanned long */
	unsigned long mask;	/* bitmask for one long of region */
	int i;			/* scans bitmap by longs */
	int ret = 0;		/* return value */

	/*
	 * Either nlongs_reg == 1 (for small orders that fit in one long)
	 * or (offset == 0 && mask == ~0UL) (for larger multiword orders.)
	 */
	nbits_reg = 1 << order;
	index = pos / BITS_PER_LONG;
	offset = pos - (index * BITS_PER_LONG);
	nlongs_reg = BITS_TO_LONGS(nbits_reg);
	nbitsinlong = min(nbits_reg,  BITS_PER_LONG);

	/*
	 * Can't do "mask = (1UL << nbitsinlong) - 1", as that
	 * overflows if nbitsinlong == BITS_PER_LONG.
	 */
	mask = (1UL << (nbitsinlong - 1));
	mask += mask - 1;
	mask <<= offset;

	switch (reg_op) {
	case REG_OP_ISFREE:
		for (i = 0; i < nlongs_reg; i++) {
			if (bitmap[index + i] & mask)
				goto done;
		}
		ret = 1;	/* all bits in region free (zero) */
		break;

	case REG_OP_ALLOC:
		for (i = 0; i < nlongs_reg; i++)
			bitmap[index + i] |= mask;
		break;

	case REG_OP_RELEASE:
		for (i = 0; i < nlongs_reg; i++)
			bitmap[index + i] &= ~mask;
		break;
	}
done:
	return ret;
}

/**
 * bitmap_find_free_region - find a contiguous aligned mem region
 *	@bitmap: array of unsigned longs corresponding to the bitmap
 *	@bits: number of bits in the bitmap
 *	@order: region size (log base 2 of number of bits) to find
 *
 * Find a region of free (zero) bits in a @bitmap of @bits bits and
 * allocate them (set them to one).  Only consider regions of length
 * a power (@order) of two, aligned to that power of two, which
 * makes the search algorithm much faster.
 *
 * Return the bit offset in bitmap of the allocated region,
 * or -errno on failure.
 */
int bitmap_find_free_region(unsigned long *bitmap, unsigned int bits, int order)
{
	unsigned int pos, end;		/* scans bitmap by regions of size order */

	for (pos = 0 ; (end = pos + (1U << order)) <= bits; pos = end) {
		if (!__reg_op(bitmap, pos, order, REG_OP_ISFREE))
			continue;
		__reg_op(bitmap, pos, order, REG_OP_ALLOC);
		return pos;
	}
	return -ENOMEM;
}
EXPORT_SYMBOL(bitmap_find_free_region);

/**
 * bitmap_release_region - release allocated bitmap region
 *	@bitmap: array of unsigned longs corresponding to the bitmap
 *	@pos: beginning of bit region to release
 *	@order: region size (log base 2 of number of bits) to release
 *
 * This is the complement to __bitmap_find_free_region() and releases
 * the found region (by clearing it in the bitmap).
 *
 * No return value.
 */
void bitmap_release_region(unsigned long *bitmap, unsigned int pos, int order)
{
	__reg_op(bitmap, pos, order, REG_OP_RELEASE);
}
EXPORT_SYMBOL(bitmap_release_region);

/**
 * bitmap_allocate_region - allocate bitmap region
 *	@bitmap: array of unsigned longs corresponding to the bitmap
 *	@pos: beginning of bit region to allocate
 *	@order: region size (log base 2 of number of bits) to allocate
 *
 * Allocate (set bits in) a specified region of a bitmap.
 *
 * Return 0 on success, or %-EBUSY if specified region wasn't
 * free (not all bits were zero).
 */
int bitmap_allocate_region(unsigned long *bitmap, unsigned int pos, int order)
{
	if (!__reg_op(bitmap, pos, order, REG_OP_ISFREE))
		return -EBUSY;
	return __reg_op(bitmap, pos, order, REG_OP_ALLOC);
}
EXPORT_SYMBOL(bitmap_allocate_region);

/**
 * bitmap_copy_le - copy a bitmap, putting the bits into little-endian order.
 * @dst:   destination buffer
 * @src:   bitmap to copy
 * @nbits: number of bits in the bitmap
 *
 * Require nbits % BITS_PER_LONG == 0.
 */
#ifdef __BIG_ENDIAN
void bitmap_copy_le(unsigned long *dst, const unsigned long *src, unsigned int nbits)
{
	unsigned int i;

	for (i = 0; i < nbits/BITS_PER_LONG; i++) {
		if (BITS_PER_LONG == 64)
			dst[i] = cpu_to_le64(src[i]);
		else
			dst[i] = cpu_to_le32(src[i]);
	}
}
EXPORT_SYMBOL(bitmap_copy_le);
#endif

unsigned long *bitmap_alloc(unsigned int nbits, gfp_t flags)
{
	return kmalloc_array(BITS_TO_LONGS(nbits), sizeof(unsigned long),
			     flags);
}
EXPORT_SYMBOL(bitmap_alloc);

unsigned long *bitmap_zalloc(unsigned int nbits, gfp_t flags)
{
	return bitmap_alloc(nbits, flags | __GFP_ZERO);
}
EXPORT_SYMBOL(bitmap_zalloc);

void bitmap_free(const unsigned long *bitmap)
{
	kfree(bitmap);
}
EXPORT_SYMBOL(bitmap_free);

#if BITS_PER_LONG == 64
/**
 * bitmap_from_arr32 - copy the contents of u32 array of bits to bitmap
 *	@bitmap: array of unsigned longs, the destination bitmap
 *	@buf: array of u32 (in host byte order), the source bitmap
 *	@nbits: number of bits in @bitmap
 */
void bitmap_from_arr32(unsigned long *bitmap, const u32 *buf, unsigned int nbits)
{
	unsigned int i, halfwords;

	halfwords = DIV_ROUND_UP(nbits, 32);
	for (i = 0; i < halfwords; i++) {
		bitmap[i/2] = (unsigned long) buf[i];
		if (++i < halfwords)
			bitmap[i/2] |= ((unsigned long) buf[i]) << 32;
	}

	/* Clear tail bits in last word beyond nbits. */
	if (nbits % BITS_PER_LONG)
		bitmap[(halfwords - 1) / 2] &= BITMAP_LAST_WORD_MASK(nbits);
}
EXPORT_SYMBOL(bitmap_from_arr32);

/**
 * bitmap_to_arr32 - copy the contents of bitmap to a u32 array of bits
 *	@buf: array of u32 (in host byte order), the dest bitmap
 *	@bitmap: array of unsigned longs, the source bitmap
 *	@nbits: number of bits in @bitmap
 */
void bitmap_to_arr32(u32 *buf, const unsigned long *bitmap, unsigned int nbits)
{
	unsigned int i, halfwords;

	halfwords = DIV_ROUND_UP(nbits, 32);
	for (i = 0; i < halfwords; i++) {
		buf[i] = (u32) (bitmap[i/2] & UINT_MAX);
		if (++i < halfwords)
			buf[i] = (u32) (bitmap[i/2] >> 32);
	}

	/* Clear tail bits in last element of array beyond nbits. */
	if (nbits % BITS_PER_LONG)
		buf[halfwords - 1] &= (u32) (UINT_MAX >> ((-nbits) & 31));
}
EXPORT_SYMBOL(bitmap_to_arr32);

#endif<|MERGE_RESOLUTION|>--- conflicted
+++ resolved
@@ -625,7 +625,6 @@
 	long ret;
 
 	bitmap_zero(maskp, nmaskbits);
-<<<<<<< HEAD
 
 	while (buf) {
 		buf = bitmap_find_region(buf);
@@ -640,22 +639,6 @@
 		if (ret)
 			return ret;
 
-=======
-
-	while (buf) {
-		buf = bitmap_find_region(buf);
-		if (buf == NULL)
-			return 0;
-
-		buf = bitmap_parse_region(buf, &r);
-		if (IS_ERR(buf))
-			return PTR_ERR(buf);
-
-		ret = bitmap_check_region(&r);
-		if (ret)
-			return ret;
-
->>>>>>> 4b972a01
 		ret = bitmap_set_region(&r, maskp, nmaskbits);
 		if (ret)
 			return ret;
