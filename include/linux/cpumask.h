--- conflicted
+++ resolved
@@ -996,23 +996,15 @@
  * cpumask; Typically used by bin_attribute to export cpumask bitmask
  * ABI.
  *
-<<<<<<< HEAD
- * Returns the length of how many bytes have been copied.
-=======
  * Returns the length of how many bytes have been copied, excluding
  * terminating '\0'.
->>>>>>> 6195eb15
  */
 static inline ssize_t
 cpumap_print_bitmask_to_buf(char *buf, const struct cpumask *mask,
 		loff_t off, size_t count)
 {
 	return bitmap_print_bitmask_to_buf(buf, cpumask_bits(mask),
-<<<<<<< HEAD
-				   nr_cpu_ids, off, count);
-=======
 				   nr_cpu_ids, off, count) - 1;
->>>>>>> 6195eb15
 }
 
 /**
@@ -1027,11 +1019,7 @@
 		loff_t off, size_t count)
 {
 	return bitmap_print_list_to_buf(buf, cpumask_bits(mask),
-<<<<<<< HEAD
-				   nr_cpu_ids, off, count);
-=======
 				   nr_cpu_ids, off, count) - 1;
->>>>>>> 6195eb15
 }
 
 #if NR_CPUS <= BITS_PER_LONG
