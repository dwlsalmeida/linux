/*
 * Copyright © 2016 Intel Corporation
 *
 * Permission is hereby granted, free of charge, to any person obtaining a
 * copy of this software and associated documentation files (the "Software"),
 * to deal in the Software without restriction, including without limitation
 * the rights to use, copy, modify, merge, publish, distribute, sublicense,
 * and/or sell copies of the Software, and to permit persons to whom the
 * Software is furnished to do so, subject to the following conditions:
 *
 * The above copyright notice and this permission notice (including the next
 * paragraph) shall be included in all copies or substantial portions of the
 * Software.
 *
 * THE SOFTWARE IS PROVIDED "AS IS", WITHOUT WARRANTY OF ANY KIND, EXPRESS OR
 * IMPLIED, INCLUDING BUT NOT LIMITED TO THE WARRANTIES OF MERCHANTABILITY,
 * FITNESS FOR A PARTICULAR PURPOSE AND NONINFRINGEMENT.  IN NO EVENT SHALL
 * THE AUTHORS OR COPYRIGHT HOLDERS BE LIABLE FOR ANY CLAIM, DAMAGES OR OTHER
 * LIABILITY, WHETHER IN AN ACTION OF CONTRACT, TORT OR OTHERWISE, ARISING
 * FROM, OUT OF OR IN CONNECTION WITH THE SOFTWARE OR THE USE OR OTHER DEALINGS
 * IN THE SOFTWARE.
 *
 */

#include <linux/string_helpers.h>

#include <drm/drm_print.h>
#include <drm/i915_pciids.h>

#include "display/intel_cdclk.h"
#include "display/intel_de.h"
#include "intel_device_info.h"
#include "i915_drv.h"
#include "i915_utils.h"

#define PLATFORM_NAME(x) [INTEL_##x] = #x
static const char * const platform_names[] = {
	PLATFORM_NAME(I830),
	PLATFORM_NAME(I845G),
	PLATFORM_NAME(I85X),
	PLATFORM_NAME(I865G),
	PLATFORM_NAME(I915G),
	PLATFORM_NAME(I915GM),
	PLATFORM_NAME(I945G),
	PLATFORM_NAME(I945GM),
	PLATFORM_NAME(G33),
	PLATFORM_NAME(PINEVIEW),
	PLATFORM_NAME(I965G),
	PLATFORM_NAME(I965GM),
	PLATFORM_NAME(G45),
	PLATFORM_NAME(GM45),
	PLATFORM_NAME(IRONLAKE),
	PLATFORM_NAME(SANDYBRIDGE),
	PLATFORM_NAME(IVYBRIDGE),
	PLATFORM_NAME(VALLEYVIEW),
	PLATFORM_NAME(HASWELL),
	PLATFORM_NAME(BROADWELL),
	PLATFORM_NAME(CHERRYVIEW),
	PLATFORM_NAME(SKYLAKE),
	PLATFORM_NAME(BROXTON),
	PLATFORM_NAME(KABYLAKE),
	PLATFORM_NAME(GEMINILAKE),
	PLATFORM_NAME(COFFEELAKE),
	PLATFORM_NAME(COMETLAKE),
	PLATFORM_NAME(ICELAKE),
	PLATFORM_NAME(ELKHARTLAKE),
	PLATFORM_NAME(JASPERLAKE),
	PLATFORM_NAME(TIGERLAKE),
	PLATFORM_NAME(ROCKETLAKE),
	PLATFORM_NAME(DG1),
	PLATFORM_NAME(ALDERLAKE_S),
	PLATFORM_NAME(ALDERLAKE_P),
	PLATFORM_NAME(XEHPSDV),
	PLATFORM_NAME(DG2),
	PLATFORM_NAME(PONTEVECCHIO),
	PLATFORM_NAME(METEORLAKE),
};
#undef PLATFORM_NAME

const char *intel_platform_name(enum intel_platform platform)
{
	BUILD_BUG_ON(ARRAY_SIZE(platform_names) != INTEL_MAX_PLATFORMS);

	if (WARN_ON_ONCE(platform >= ARRAY_SIZE(platform_names) ||
			 platform_names[platform] == NULL))
		return "<unknown>";

	return platform_names[platform];
}

void intel_device_info_print(const struct intel_device_info *info,
			     const struct intel_runtime_info *runtime,
			     struct drm_printer *p)
{
<<<<<<< HEAD
	if (runtime->graphics.rel)
		drm_printf(p, "graphics version: %u.%02u\n", runtime->graphics.ver,
			   runtime->graphics.rel);
	else
		drm_printf(p, "graphics version: %u\n", runtime->graphics.ver);
=======
	if (runtime->graphics.ip.rel)
		drm_printf(p, "graphics version: %u.%02u\n",
			   runtime->graphics.ip.ver,
			   runtime->graphics.ip.rel);
	else
		drm_printf(p, "graphics version: %u\n",
			   runtime->graphics.ip.ver);
>>>>>>> 21f0b7da

	if (runtime->media.ip.rel)
		drm_printf(p, "media version: %u.%02u\n",
			   runtime->media.ip.ver,
			   runtime->media.ip.rel);
	else
		drm_printf(p, "media version: %u\n",
			   runtime->media.ip.ver);

	if (runtime->display.ip.rel)
		drm_printf(p, "display version: %u.%02u\n",
			   runtime->display.ip.ver,
			   runtime->display.ip.rel);
	else
		drm_printf(p, "display version: %u\n",
			   runtime->display.ip.ver);

	drm_printf(p, "gt: %d\n", info->gt);
	drm_printf(p, "memory-regions: %x\n", runtime->memory_regions);
	drm_printf(p, "page-sizes: %x\n", runtime->page_sizes);
	drm_printf(p, "platform: %s\n", intel_platform_name(info->platform));
	drm_printf(p, "ppgtt-size: %d\n", runtime->ppgtt_size);
	drm_printf(p, "ppgtt-type: %d\n", runtime->ppgtt_type);
	drm_printf(p, "dma_mask_size: %u\n", info->dma_mask_size);

#define PRINT_FLAG(name) drm_printf(p, "%s: %s\n", #name, str_yes_no(info->name))
	DEV_INFO_FOR_EACH_FLAG(PRINT_FLAG);
#undef PRINT_FLAG

	drm_printf(p, "has_pooled_eu: %s\n", str_yes_no(runtime->has_pooled_eu));

#define PRINT_FLAG(name) drm_printf(p, "%s: %s\n", #name, str_yes_no(info->display.name))
	DEV_INFO_DISPLAY_FOR_EACH_FLAG(PRINT_FLAG);
#undef PRINT_FLAG

	drm_printf(p, "has_hdcp: %s\n", str_yes_no(runtime->has_hdcp));
	drm_printf(p, "has_dmc: %s\n", str_yes_no(runtime->has_dmc));
	drm_printf(p, "has_dsc: %s\n", str_yes_no(runtime->has_dsc));

	drm_printf(p, "rawclk rate: %u kHz\n", runtime->rawclk_freq);
}

#undef INTEL_VGA_DEVICE
#define INTEL_VGA_DEVICE(id, info) (id)

static const u16 subplatform_ult_ids[] = {
	INTEL_HSW_ULT_GT1_IDS(0),
	INTEL_HSW_ULT_GT2_IDS(0),
	INTEL_HSW_ULT_GT3_IDS(0),
	INTEL_BDW_ULT_GT1_IDS(0),
	INTEL_BDW_ULT_GT2_IDS(0),
	INTEL_BDW_ULT_GT3_IDS(0),
	INTEL_BDW_ULT_RSVD_IDS(0),
	INTEL_SKL_ULT_GT1_IDS(0),
	INTEL_SKL_ULT_GT2_IDS(0),
	INTEL_SKL_ULT_GT3_IDS(0),
	INTEL_KBL_ULT_GT1_IDS(0),
	INTEL_KBL_ULT_GT2_IDS(0),
	INTEL_KBL_ULT_GT3_IDS(0),
	INTEL_CFL_U_GT2_IDS(0),
	INTEL_CFL_U_GT3_IDS(0),
	INTEL_WHL_U_GT1_IDS(0),
	INTEL_WHL_U_GT2_IDS(0),
	INTEL_WHL_U_GT3_IDS(0),
	INTEL_CML_U_GT1_IDS(0),
	INTEL_CML_U_GT2_IDS(0),
};

static const u16 subplatform_ulx_ids[] = {
	INTEL_HSW_ULX_GT1_IDS(0),
	INTEL_HSW_ULX_GT2_IDS(0),
	INTEL_BDW_ULX_GT1_IDS(0),
	INTEL_BDW_ULX_GT2_IDS(0),
	INTEL_BDW_ULX_GT3_IDS(0),
	INTEL_BDW_ULX_RSVD_IDS(0),
	INTEL_SKL_ULX_GT1_IDS(0),
	INTEL_SKL_ULX_GT2_IDS(0),
	INTEL_KBL_ULX_GT1_IDS(0),
	INTEL_KBL_ULX_GT2_IDS(0),
	INTEL_AML_KBL_GT2_IDS(0),
	INTEL_AML_CFL_GT2_IDS(0),
};

static const u16 subplatform_portf_ids[] = {
	INTEL_ICL_PORT_F_IDS(0),
};

static const u16 subplatform_uy_ids[] = {
	INTEL_TGL_12_GT2_IDS(0),
};

static const u16 subplatform_n_ids[] = {
	INTEL_ADLN_IDS(0),
};

static const u16 subplatform_rpl_ids[] = {
	INTEL_RPLS_IDS(0),
	INTEL_RPLP_IDS(0),
};

static const u16 subplatform_g10_ids[] = {
	INTEL_DG2_G10_IDS(0),
	INTEL_ATS_M150_IDS(0),
};

static const u16 subplatform_g11_ids[] = {
	INTEL_DG2_G11_IDS(0),
	INTEL_ATS_M75_IDS(0),
};

static const u16 subplatform_g12_ids[] = {
	INTEL_DG2_G12_IDS(0),
};

static const u16 subplatform_m_ids[] = {
	INTEL_MTL_M_IDS(0),
};

static const u16 subplatform_p_ids[] = {
	INTEL_MTL_P_IDS(0),
};

static bool find_devid(u16 id, const u16 *p, unsigned int num)
{
	for (; num; num--, p++) {
		if (*p == id)
			return true;
	}

	return false;
}

void intel_device_info_subplatform_init(struct drm_i915_private *i915)
{
	const struct intel_device_info *info = INTEL_INFO(i915);
	const struct intel_runtime_info *rinfo = RUNTIME_INFO(i915);
	const unsigned int pi = __platform_mask_index(rinfo, info->platform);
	const unsigned int pb = __platform_mask_bit(rinfo, info->platform);
	u16 devid = INTEL_DEVID(i915);
	u32 mask = 0;

	/* Make sure IS_<platform> checks are working. */
	RUNTIME_INFO(i915)->platform_mask[pi] = BIT(pb);

	/* Find and mark subplatform bits based on the PCI device id. */
	if (find_devid(devid, subplatform_ult_ids,
		       ARRAY_SIZE(subplatform_ult_ids))) {
		mask = BIT(INTEL_SUBPLATFORM_ULT);
	} else if (find_devid(devid, subplatform_ulx_ids,
			      ARRAY_SIZE(subplatform_ulx_ids))) {
		mask = BIT(INTEL_SUBPLATFORM_ULX);
		if (IS_HASWELL(i915) || IS_BROADWELL(i915)) {
			/* ULX machines are also considered ULT. */
			mask |= BIT(INTEL_SUBPLATFORM_ULT);
		}
	} else if (find_devid(devid, subplatform_portf_ids,
			      ARRAY_SIZE(subplatform_portf_ids))) {
		mask = BIT(INTEL_SUBPLATFORM_PORTF);
	} else if (find_devid(devid, subplatform_uy_ids,
			   ARRAY_SIZE(subplatform_uy_ids))) {
		mask = BIT(INTEL_SUBPLATFORM_UY);
	} else if (find_devid(devid, subplatform_n_ids,
				ARRAY_SIZE(subplatform_n_ids))) {
		mask = BIT(INTEL_SUBPLATFORM_N);
	} else if (find_devid(devid, subplatform_rpl_ids,
			      ARRAY_SIZE(subplatform_rpl_ids))) {
		mask = BIT(INTEL_SUBPLATFORM_RPL);
	} else if (find_devid(devid, subplatform_g10_ids,
			      ARRAY_SIZE(subplatform_g10_ids))) {
		mask = BIT(INTEL_SUBPLATFORM_G10);
	} else if (find_devid(devid, subplatform_g11_ids,
			      ARRAY_SIZE(subplatform_g11_ids))) {
		mask = BIT(INTEL_SUBPLATFORM_G11);
	} else if (find_devid(devid, subplatform_g12_ids,
			      ARRAY_SIZE(subplatform_g12_ids))) {
		mask = BIT(INTEL_SUBPLATFORM_G12);
	} else if (find_devid(devid, subplatform_m_ids,
			      ARRAY_SIZE(subplatform_m_ids))) {
		mask = BIT(INTEL_SUBPLATFORM_M);
	} else if (find_devid(devid, subplatform_p_ids,
			      ARRAY_SIZE(subplatform_p_ids))) {
		mask = BIT(INTEL_SUBPLATFORM_P);
	}

	GEM_BUG_ON(mask & ~INTEL_SUBPLATFORM_MASK);

	RUNTIME_INFO(i915)->platform_mask[pi] |= mask;
}

/**
 * intel_device_info_runtime_init - initialize runtime info
 * @dev_priv: the i915 device
 *
 * Determine various intel_device_info fields at runtime.
 *
 * Use it when either:
 *   - it's judged too laborious to fill n static structures with the limit
 *     when a simple if statement does the job,
 *   - run-time checks (eg read fuse/strap registers) are needed.
 *
 * This function needs to be called:
 *   - after the MMIO has been setup as we are reading registers,
 *   - after the PCH has been detected,
 *   - before the first usage of the fields it can tweak.
 */
void intel_device_info_runtime_init(struct drm_i915_private *dev_priv)
{
	struct intel_device_info *info = mkwrite_device_info(dev_priv);
	struct intel_runtime_info *runtime = RUNTIME_INFO(dev_priv);
	enum pipe pipe;

	/* Wa_14011765242: adl-s A0,A1 */
	if (IS_ADLS_DISPLAY_STEP(dev_priv, STEP_A0, STEP_A2))
		for_each_pipe(dev_priv, pipe)
			runtime->num_scalers[pipe] = 0;
	else if (DISPLAY_VER(dev_priv) >= 11) {
		for_each_pipe(dev_priv, pipe)
			runtime->num_scalers[pipe] = 2;
	} else if (DISPLAY_VER(dev_priv) >= 9) {
		runtime->num_scalers[PIPE_A] = 2;
		runtime->num_scalers[PIPE_B] = 2;
		runtime->num_scalers[PIPE_C] = 1;
	}

	BUILD_BUG_ON(BITS_PER_TYPE(intel_engine_mask_t) < I915_NUM_ENGINES);

	if (DISPLAY_VER(dev_priv) >= 13 || HAS_D12_PLANE_MINIMIZATION(dev_priv))
		for_each_pipe(dev_priv, pipe)
			runtime->num_sprites[pipe] = 4;
	else if (DISPLAY_VER(dev_priv) >= 11)
		for_each_pipe(dev_priv, pipe)
			runtime->num_sprites[pipe] = 6;
	else if (DISPLAY_VER(dev_priv) == 10)
		for_each_pipe(dev_priv, pipe)
			runtime->num_sprites[pipe] = 3;
	else if (IS_BROXTON(dev_priv)) {
		/*
		 * Skylake and Broxton currently don't expose the topmost plane as its
		 * use is exclusive with the legacy cursor and we only want to expose
		 * one of those, not both. Until we can safely expose the topmost plane
		 * as a DRM_PLANE_TYPE_CURSOR with all the features exposed/supported,
		 * we don't expose the topmost plane at all to prevent ABI breakage
		 * down the line.
		 */

		runtime->num_sprites[PIPE_A] = 2;
		runtime->num_sprites[PIPE_B] = 2;
		runtime->num_sprites[PIPE_C] = 1;
	} else if (IS_VALLEYVIEW(dev_priv) || IS_CHERRYVIEW(dev_priv)) {
		for_each_pipe(dev_priv, pipe)
			runtime->num_sprites[pipe] = 2;
	} else if (DISPLAY_VER(dev_priv) >= 5 || IS_G4X(dev_priv)) {
		for_each_pipe(dev_priv, pipe)
			runtime->num_sprites[pipe] = 1;
	}

	if (HAS_DISPLAY(dev_priv) && IS_GRAPHICS_VER(dev_priv, 7, 8) &&
	    HAS_PCH_SPLIT(dev_priv)) {
		u32 fuse_strap = intel_de_read(dev_priv, FUSE_STRAP);
		u32 sfuse_strap = intel_de_read(dev_priv, SFUSE_STRAP);

		/*
		 * SFUSE_STRAP is supposed to have a bit signalling the display
		 * is fused off. Unfortunately it seems that, at least in
		 * certain cases, fused off display means that PCH display
		 * reads don't land anywhere. In that case, we read 0s.
		 *
		 * On CPT/PPT, we can detect this case as SFUSE_STRAP_FUSE_LOCK
		 * should be set when taking over after the firmware.
		 */
		if (fuse_strap & ILK_INTERNAL_DISPLAY_DISABLE ||
		    sfuse_strap & SFUSE_STRAP_DISPLAY_DISABLED ||
		    (HAS_PCH_CPT(dev_priv) &&
		     !(sfuse_strap & SFUSE_STRAP_FUSE_LOCK))) {
			drm_info(&dev_priv->drm,
				 "Display fused off, disabling\n");
			runtime->pipe_mask = 0;
			runtime->cpu_transcoder_mask = 0;
			runtime->fbc_mask = 0;
		} else if (fuse_strap & IVB_PIPE_C_DISABLE) {
			drm_info(&dev_priv->drm, "PipeC fused off\n");
			runtime->pipe_mask &= ~BIT(PIPE_C);
			runtime->cpu_transcoder_mask &= ~BIT(TRANSCODER_C);
		}
	} else if (HAS_DISPLAY(dev_priv) && DISPLAY_VER(dev_priv) >= 9) {
		u32 dfsm = intel_de_read(dev_priv, SKL_DFSM);

		if (dfsm & SKL_DFSM_PIPE_A_DISABLE) {
			runtime->pipe_mask &= ~BIT(PIPE_A);
			runtime->cpu_transcoder_mask &= ~BIT(TRANSCODER_A);
			runtime->fbc_mask &= ~BIT(INTEL_FBC_A);
		}
		if (dfsm & SKL_DFSM_PIPE_B_DISABLE) {
			runtime->pipe_mask &= ~BIT(PIPE_B);
			runtime->cpu_transcoder_mask &= ~BIT(TRANSCODER_B);
		}
		if (dfsm & SKL_DFSM_PIPE_C_DISABLE) {
			runtime->pipe_mask &= ~BIT(PIPE_C);
			runtime->cpu_transcoder_mask &= ~BIT(TRANSCODER_C);
		}

		if (DISPLAY_VER(dev_priv) >= 12 &&
		    (dfsm & TGL_DFSM_PIPE_D_DISABLE)) {
			runtime->pipe_mask &= ~BIT(PIPE_D);
			runtime->cpu_transcoder_mask &= ~BIT(TRANSCODER_D);
		}

		if (dfsm & SKL_DFSM_DISPLAY_HDCP_DISABLE)
			runtime->has_hdcp = 0;

		if (dfsm & SKL_DFSM_DISPLAY_PM_DISABLE)
			runtime->fbc_mask = 0;

		if (DISPLAY_VER(dev_priv) >= 11 && (dfsm & ICL_DFSM_DMC_DISABLE))
			runtime->has_dmc = 0;

		if (DISPLAY_VER(dev_priv) >= 10 &&
		    (dfsm & GLK_DFSM_DISPLAY_DSC_DISABLE))
			runtime->has_dsc = 0;
	}

	if (GRAPHICS_VER(dev_priv) == 6 && i915_vtd_active(dev_priv)) {
		drm_info(&dev_priv->drm,
			 "Disabling ppGTT for VT-d support\n");
		runtime->ppgtt_type = INTEL_PPGTT_NONE;
	}

	runtime->rawclk_freq = intel_read_rawclk(dev_priv);
	drm_dbg(&dev_priv->drm, "rawclk rate: %d kHz\n", runtime->rawclk_freq);

	if (!HAS_DISPLAY(dev_priv)) {
		dev_priv->drm.driver_features &= ~(DRIVER_MODESET |
						   DRIVER_ATOMIC);
		memset(&info->display, 0, sizeof(info->display));
		memset(runtime->num_sprites, 0, sizeof(runtime->num_sprites));
		memset(runtime->num_scalers, 0, sizeof(runtime->num_scalers));
	}
}

void intel_driver_caps_print(const struct intel_driver_caps *caps,
			     struct drm_printer *p)
{
	drm_printf(p, "Has logical contexts? %s\n",
		   str_yes_no(caps->has_logical_contexts));
	drm_printf(p, "scheduler: %x\n", caps->scheduler);
}<|MERGE_RESOLUTION|>--- conflicted
+++ resolved
@@ -92,13 +92,6 @@
 			     const struct intel_runtime_info *runtime,
 			     struct drm_printer *p)
 {
-<<<<<<< HEAD
-	if (runtime->graphics.rel)
-		drm_printf(p, "graphics version: %u.%02u\n", runtime->graphics.ver,
-			   runtime->graphics.rel);
-	else
-		drm_printf(p, "graphics version: %u\n", runtime->graphics.ver);
-=======
 	if (runtime->graphics.ip.rel)
 		drm_printf(p, "graphics version: %u.%02u\n",
 			   runtime->graphics.ip.ver,
@@ -106,7 +99,6 @@
 	else
 		drm_printf(p, "graphics version: %u\n",
 			   runtime->graphics.ip.ver);
->>>>>>> 21f0b7da
 
 	if (runtime->media.ip.rel)
 		drm_printf(p, "media version: %u.%02u\n",
