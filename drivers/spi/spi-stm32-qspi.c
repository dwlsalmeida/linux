--- conflicted
+++ resolved
@@ -631,11 +631,7 @@
 	platform_set_drvdata(pdev, qspi);
 	ret = stm32_qspi_dma_setup(qspi);
 	if (ret)
-<<<<<<< HEAD
-		goto err;
-=======
 		goto err_qspi_release;
->>>>>>> 04d5ce62
 
 	mutex_init(&qspi->lock);
 
