// SPDX-License-Identifier: GPL-2.0-only
/*
 * Copyright 2002-2005, Instant802 Networks, Inc.
 * Copyright 2005-2006, Devicescape Software, Inc.
 * Copyright 2006-2007	Jiri Benc <jbenc@suse.cz>
 * Copyright 2007-2010	Johannes Berg <johannes@sipsolutions.net>
 * Copyright 2013-2014  Intel Mobile Communications GmbH
 * Copyright(c) 2015 - 2017 Intel Deutschland GmbH
 * Copyright (C) 2018-2023 Intel Corporation
 */

#include <linux/jiffies.h>
#include <linux/slab.h>
#include <linux/kernel.h>
#include <linux/skbuff.h>
#include <linux/netdevice.h>
#include <linux/etherdevice.h>
#include <linux/rcupdate.h>
#include <linux/export.h>
#include <linux/kcov.h>
#include <linux/bitops.h>
#include <net/mac80211.h>
#include <net/ieee80211_radiotap.h>
#include <asm/unaligned.h>

#include "ieee80211_i.h"
#include "driver-ops.h"
#include "led.h"
#include "mesh.h"
#include "wep.h"
#include "wpa.h"
#include "tkip.h"
#include "wme.h"
#include "rate.h"

/*
 * monitor mode reception
 *
 * This function cleans up the SKB, i.e. it removes all the stuff
 * only useful for monitoring.
 */
static struct sk_buff *ieee80211_clean_skb(struct sk_buff *skb,
					   unsigned int present_fcs_len,
					   unsigned int rtap_space)
{
	struct ieee80211_rx_status *status = IEEE80211_SKB_RXCB(skb);
	struct ieee80211_hdr *hdr;
	unsigned int hdrlen;
	__le16 fc;

	if (present_fcs_len)
		__pskb_trim(skb, skb->len - present_fcs_len);
	pskb_pull(skb, rtap_space);

	/* After pulling radiotap header, clear all flags that indicate
	 * info in skb->data.
	 */
	status->flag &= ~(RX_FLAG_RADIOTAP_TLV_AT_END |
			  RX_FLAG_RADIOTAP_LSIG |
			  RX_FLAG_RADIOTAP_HE_MU |
			  RX_FLAG_RADIOTAP_HE);

	hdr = (void *)skb->data;
	fc = hdr->frame_control;

	/*
	 * Remove the HT-Control field (if present) on management
	 * frames after we've sent the frame to monitoring. We
	 * (currently) don't need it, and don't properly parse
	 * frames with it present, due to the assumption of a
	 * fixed management header length.
	 */
	if (likely(!ieee80211_is_mgmt(fc) || !ieee80211_has_order(fc)))
		return skb;

	hdrlen = ieee80211_hdrlen(fc);
	hdr->frame_control &= ~cpu_to_le16(IEEE80211_FCTL_ORDER);

	if (!pskb_may_pull(skb, hdrlen)) {
		dev_kfree_skb(skb);
		return NULL;
	}

	memmove(skb->data + IEEE80211_HT_CTL_LEN, skb->data,
		hdrlen - IEEE80211_HT_CTL_LEN);
	pskb_pull(skb, IEEE80211_HT_CTL_LEN);

	return skb;
}

static inline bool should_drop_frame(struct sk_buff *skb, int present_fcs_len,
				     unsigned int rtap_space)
{
	struct ieee80211_rx_status *status = IEEE80211_SKB_RXCB(skb);
	struct ieee80211_hdr *hdr;

	hdr = (void *)(skb->data + rtap_space);

	if (status->flag & (RX_FLAG_FAILED_FCS_CRC |
			    RX_FLAG_FAILED_PLCP_CRC |
			    RX_FLAG_ONLY_MONITOR |
			    RX_FLAG_NO_PSDU))
		return true;

	if (unlikely(skb->len < 16 + present_fcs_len + rtap_space))
		return true;

	if (ieee80211_is_ctl(hdr->frame_control) &&
	    !ieee80211_is_pspoll(hdr->frame_control) &&
	    !ieee80211_is_back_req(hdr->frame_control))
		return true;

	return false;
}

static int
ieee80211_rx_radiotap_hdrlen(struct ieee80211_local *local,
			     struct ieee80211_rx_status *status,
			     struct sk_buff *skb)
{
	int len;

	/* always present fields */
	len = sizeof(struct ieee80211_radiotap_header) + 8;

	/* allocate extra bitmaps */
	if (status->chains)
		len += 4 * hweight8(status->chains);

	if (ieee80211_have_rx_timestamp(status)) {
		len = ALIGN(len, 8);
		len += 8;
	}
	if (ieee80211_hw_check(&local->hw, SIGNAL_DBM))
		len += 1;

	/* antenna field, if we don't have per-chain info */
	if (!status->chains)
		len += 1;

	/* padding for RX_FLAGS if necessary */
	len = ALIGN(len, 2);

	if (status->encoding == RX_ENC_HT) /* HT info */
		len += 3;

	if (status->flag & RX_FLAG_AMPDU_DETAILS) {
		len = ALIGN(len, 4);
		len += 8;
	}

	if (status->encoding == RX_ENC_VHT) {
		len = ALIGN(len, 2);
		len += 12;
	}

	if (local->hw.radiotap_timestamp.units_pos >= 0) {
		len = ALIGN(len, 8);
		len += 12;
	}

	if (status->encoding == RX_ENC_HE &&
	    status->flag & RX_FLAG_RADIOTAP_HE) {
		len = ALIGN(len, 2);
		len += 12;
		BUILD_BUG_ON(sizeof(struct ieee80211_radiotap_he) != 12);
	}

	if (status->encoding == RX_ENC_HE &&
	    status->flag & RX_FLAG_RADIOTAP_HE_MU) {
		len = ALIGN(len, 2);
		len += 12;
		BUILD_BUG_ON(sizeof(struct ieee80211_radiotap_he_mu) != 12);
	}

	if (status->flag & RX_FLAG_NO_PSDU)
		len += 1;

	if (status->flag & RX_FLAG_RADIOTAP_LSIG) {
		len = ALIGN(len, 2);
		len += 4;
		BUILD_BUG_ON(sizeof(struct ieee80211_radiotap_lsig) != 4);
	}

	if (status->chains) {
		/* antenna and antenna signal fields */
		len += 2 * hweight8(status->chains);
	}

	if (status->flag & RX_FLAG_RADIOTAP_TLV_AT_END) {
		int tlv_offset = 0;

		/*
		 * The position to look at depends on the existence (or non-
		 * existence) of other elements, so take that into account...
		 */
		if (status->flag & RX_FLAG_RADIOTAP_HE)
			tlv_offset +=
				sizeof(struct ieee80211_radiotap_he);
		if (status->flag & RX_FLAG_RADIOTAP_HE_MU)
			tlv_offset +=
				sizeof(struct ieee80211_radiotap_he_mu);
		if (status->flag & RX_FLAG_RADIOTAP_LSIG)
			tlv_offset +=
				sizeof(struct ieee80211_radiotap_lsig);

		/* ensure 4 byte alignment for TLV */
		len = ALIGN(len, 4);

		/* TLVs until the mac header */
		len += skb_mac_header(skb) - &skb->data[tlv_offset];
	}

	return len;
}

static void __ieee80211_queue_skb_to_iface(struct ieee80211_sub_if_data *sdata,
					   int link_id,
					   struct sta_info *sta,
					   struct sk_buff *skb)
{
	struct ieee80211_rx_status *status = IEEE80211_SKB_RXCB(skb);

	if (link_id >= 0) {
		status->link_valid = 1;
		status->link_id = link_id;
	} else {
		status->link_valid = 0;
	}

	skb_queue_tail(&sdata->skb_queue, skb);
	wiphy_work_queue(sdata->local->hw.wiphy, &sdata->work);
	if (sta)
		sta->deflink.rx_stats.packets++;
}

static void ieee80211_queue_skb_to_iface(struct ieee80211_sub_if_data *sdata,
					 int link_id,
					 struct sta_info *sta,
					 struct sk_buff *skb)
{
	skb->protocol = 0;
	__ieee80211_queue_skb_to_iface(sdata, link_id, sta, skb);
}

static void ieee80211_handle_mu_mimo_mon(struct ieee80211_sub_if_data *sdata,
					 struct sk_buff *skb,
					 int rtap_space)
{
	struct {
		struct ieee80211_hdr_3addr hdr;
		u8 category;
		u8 action_code;
	} __packed __aligned(2) action;

	if (!sdata)
		return;

	BUILD_BUG_ON(sizeof(action) != IEEE80211_MIN_ACTION_SIZE + 1);

	if (skb->len < rtap_space + sizeof(action) +
		       VHT_MUMIMO_GROUPS_DATA_LEN)
		return;

	if (!is_valid_ether_addr(sdata->u.mntr.mu_follow_addr))
		return;

	skb_copy_bits(skb, rtap_space, &action, sizeof(action));

	if (!ieee80211_is_action(action.hdr.frame_control))
		return;

	if (action.category != WLAN_CATEGORY_VHT)
		return;

	if (action.action_code != WLAN_VHT_ACTION_GROUPID_MGMT)
		return;

	if (!ether_addr_equal(action.hdr.addr1, sdata->u.mntr.mu_follow_addr))
		return;

	skb = skb_copy(skb, GFP_ATOMIC);
	if (!skb)
		return;

	ieee80211_queue_skb_to_iface(sdata, -1, NULL, skb);
}

/*
 * ieee80211_add_rx_radiotap_header - add radiotap header
 *
 * add a radiotap header containing all the fields which the hardware provided.
 */
static void
ieee80211_add_rx_radiotap_header(struct ieee80211_local *local,
				 struct sk_buff *skb,
				 struct ieee80211_rate *rate,
				 int rtap_len, bool has_fcs)
{
	struct ieee80211_rx_status *status = IEEE80211_SKB_RXCB(skb);
	struct ieee80211_radiotap_header *rthdr;
	unsigned char *pos;
	__le32 *it_present;
	u32 it_present_val;
	u16 rx_flags = 0;
	u16 channel_flags = 0;
	u32 tlvs_len = 0;
	int mpdulen, chain;
	unsigned long chains = status->chains;
	struct ieee80211_radiotap_he he = {};
	struct ieee80211_radiotap_he_mu he_mu = {};
	struct ieee80211_radiotap_lsig lsig = {};

	if (status->flag & RX_FLAG_RADIOTAP_HE) {
		he = *(struct ieee80211_radiotap_he *)skb->data;
		skb_pull(skb, sizeof(he));
		WARN_ON_ONCE(status->encoding != RX_ENC_HE);
	}

	if (status->flag & RX_FLAG_RADIOTAP_HE_MU) {
		he_mu = *(struct ieee80211_radiotap_he_mu *)skb->data;
		skb_pull(skb, sizeof(he_mu));
	}

	if (status->flag & RX_FLAG_RADIOTAP_LSIG) {
		lsig = *(struct ieee80211_radiotap_lsig *)skb->data;
		skb_pull(skb, sizeof(lsig));
	}

	if (status->flag & RX_FLAG_RADIOTAP_TLV_AT_END) {
		/* data is pointer at tlv all other info was pulled off */
		tlvs_len = skb_mac_header(skb) - skb->data;
	}

	mpdulen = skb->len;
	if (!(has_fcs && ieee80211_hw_check(&local->hw, RX_INCLUDES_FCS)))
		mpdulen += FCS_LEN;

	rthdr = skb_push(skb, rtap_len - tlvs_len);
	memset(rthdr, 0, rtap_len - tlvs_len);
	it_present = &rthdr->it_present;

	/* radiotap header, set always present flags */
	rthdr->it_len = cpu_to_le16(rtap_len);
	it_present_val = BIT(IEEE80211_RADIOTAP_FLAGS) |
			 BIT(IEEE80211_RADIOTAP_CHANNEL) |
			 BIT(IEEE80211_RADIOTAP_RX_FLAGS);

	if (!status->chains)
		it_present_val |= BIT(IEEE80211_RADIOTAP_ANTENNA);

	for_each_set_bit(chain, &chains, IEEE80211_MAX_CHAINS) {
		it_present_val |=
			BIT(IEEE80211_RADIOTAP_EXT) |
			BIT(IEEE80211_RADIOTAP_RADIOTAP_NAMESPACE);
		put_unaligned_le32(it_present_val, it_present);
		it_present++;
		it_present_val = BIT(IEEE80211_RADIOTAP_ANTENNA) |
				 BIT(IEEE80211_RADIOTAP_DBM_ANTSIGNAL);
	}

	if (status->flag & RX_FLAG_RADIOTAP_TLV_AT_END)
		it_present_val |= BIT(IEEE80211_RADIOTAP_TLV);

	put_unaligned_le32(it_present_val, it_present);

	/* This references through an offset into it_optional[] rather
	 * than via it_present otherwise later uses of pos will cause
	 * the compiler to think we have walked past the end of the
	 * struct member.
	 */
	pos = (void *)&rthdr->it_optional[it_present + 1 - rthdr->it_optional];

	/* the order of the following fields is important */

	/* IEEE80211_RADIOTAP_TSFT */
	if (ieee80211_have_rx_timestamp(status)) {
		/* padding */
		while ((pos - (u8 *)rthdr) & 7)
			*pos++ = 0;
		put_unaligned_le64(
			ieee80211_calculate_rx_timestamp(local, status,
							 mpdulen, 0),
			pos);
		rthdr->it_present |= cpu_to_le32(BIT(IEEE80211_RADIOTAP_TSFT));
		pos += 8;
	}

	/* IEEE80211_RADIOTAP_FLAGS */
	if (has_fcs && ieee80211_hw_check(&local->hw, RX_INCLUDES_FCS))
		*pos |= IEEE80211_RADIOTAP_F_FCS;
	if (status->flag & (RX_FLAG_FAILED_FCS_CRC | RX_FLAG_FAILED_PLCP_CRC))
		*pos |= IEEE80211_RADIOTAP_F_BADFCS;
	if (status->enc_flags & RX_ENC_FLAG_SHORTPRE)
		*pos |= IEEE80211_RADIOTAP_F_SHORTPRE;
	pos++;

	/* IEEE80211_RADIOTAP_RATE */
	if (!rate || status->encoding != RX_ENC_LEGACY) {
		/*
		 * Without rate information don't add it. If we have,
		 * MCS information is a separate field in radiotap,
		 * added below. The byte here is needed as padding
		 * for the channel though, so initialise it to 0.
		 */
		*pos = 0;
	} else {
		int shift = 0;
		rthdr->it_present |= cpu_to_le32(BIT(IEEE80211_RADIOTAP_RATE));
		if (status->bw == RATE_INFO_BW_10)
			shift = 1;
		else if (status->bw == RATE_INFO_BW_5)
			shift = 2;
		*pos = DIV_ROUND_UP(rate->bitrate, 5 * (1 << shift));
	}
	pos++;

	/* IEEE80211_RADIOTAP_CHANNEL */
	/* TODO: frequency offset in KHz */
	put_unaligned_le16(status->freq, pos);
	pos += 2;
	if (status->bw == RATE_INFO_BW_10)
		channel_flags |= IEEE80211_CHAN_HALF;
	else if (status->bw == RATE_INFO_BW_5)
		channel_flags |= IEEE80211_CHAN_QUARTER;

	if (status->band == NL80211_BAND_5GHZ ||
	    status->band == NL80211_BAND_6GHZ)
		channel_flags |= IEEE80211_CHAN_OFDM | IEEE80211_CHAN_5GHZ;
	else if (status->encoding != RX_ENC_LEGACY)
		channel_flags |= IEEE80211_CHAN_DYN | IEEE80211_CHAN_2GHZ;
	else if (rate && rate->flags & IEEE80211_RATE_ERP_G)
		channel_flags |= IEEE80211_CHAN_OFDM | IEEE80211_CHAN_2GHZ;
	else if (rate)
		channel_flags |= IEEE80211_CHAN_CCK | IEEE80211_CHAN_2GHZ;
	else
		channel_flags |= IEEE80211_CHAN_2GHZ;
	put_unaligned_le16(channel_flags, pos);
	pos += 2;

	/* IEEE80211_RADIOTAP_DBM_ANTSIGNAL */
	if (ieee80211_hw_check(&local->hw, SIGNAL_DBM) &&
	    !(status->flag & RX_FLAG_NO_SIGNAL_VAL)) {
		*pos = status->signal;
		rthdr->it_present |=
			cpu_to_le32(BIT(IEEE80211_RADIOTAP_DBM_ANTSIGNAL));
		pos++;
	}

	/* IEEE80211_RADIOTAP_LOCK_QUALITY is missing */

	if (!status->chains) {
		/* IEEE80211_RADIOTAP_ANTENNA */
		*pos = status->antenna;
		pos++;
	}

	/* IEEE80211_RADIOTAP_DB_ANTNOISE is not used */

	/* IEEE80211_RADIOTAP_RX_FLAGS */
	/* ensure 2 byte alignment for the 2 byte field as required */
	if ((pos - (u8 *)rthdr) & 1)
		*pos++ = 0;
	if (status->flag & RX_FLAG_FAILED_PLCP_CRC)
		rx_flags |= IEEE80211_RADIOTAP_F_RX_BADPLCP;
	put_unaligned_le16(rx_flags, pos);
	pos += 2;

	if (status->encoding == RX_ENC_HT) {
		unsigned int stbc;

		rthdr->it_present |= cpu_to_le32(BIT(IEEE80211_RADIOTAP_MCS));
		*pos = local->hw.radiotap_mcs_details;
		if (status->enc_flags & RX_ENC_FLAG_HT_GF)
			*pos |= IEEE80211_RADIOTAP_MCS_HAVE_FMT;
		if (status->enc_flags & RX_ENC_FLAG_LDPC)
			*pos |= IEEE80211_RADIOTAP_MCS_HAVE_FEC;
		pos++;
		*pos = 0;
		if (status->enc_flags & RX_ENC_FLAG_SHORT_GI)
			*pos |= IEEE80211_RADIOTAP_MCS_SGI;
		if (status->bw == RATE_INFO_BW_40)
			*pos |= IEEE80211_RADIOTAP_MCS_BW_40;
		if (status->enc_flags & RX_ENC_FLAG_HT_GF)
			*pos |= IEEE80211_RADIOTAP_MCS_FMT_GF;
		if (status->enc_flags & RX_ENC_FLAG_LDPC)
			*pos |= IEEE80211_RADIOTAP_MCS_FEC_LDPC;
		stbc = (status->enc_flags & RX_ENC_FLAG_STBC_MASK) >> RX_ENC_FLAG_STBC_SHIFT;
		*pos |= stbc << IEEE80211_RADIOTAP_MCS_STBC_SHIFT;
		pos++;
		*pos++ = status->rate_idx;
	}

	if (status->flag & RX_FLAG_AMPDU_DETAILS) {
		u16 flags = 0;

		/* ensure 4 byte alignment */
		while ((pos - (u8 *)rthdr) & 3)
			pos++;
		rthdr->it_present |=
			cpu_to_le32(BIT(IEEE80211_RADIOTAP_AMPDU_STATUS));
		put_unaligned_le32(status->ampdu_reference, pos);
		pos += 4;
		if (status->flag & RX_FLAG_AMPDU_LAST_KNOWN)
			flags |= IEEE80211_RADIOTAP_AMPDU_LAST_KNOWN;
		if (status->flag & RX_FLAG_AMPDU_IS_LAST)
			flags |= IEEE80211_RADIOTAP_AMPDU_IS_LAST;
		if (status->flag & RX_FLAG_AMPDU_DELIM_CRC_ERROR)
			flags |= IEEE80211_RADIOTAP_AMPDU_DELIM_CRC_ERR;
		if (status->flag & RX_FLAG_AMPDU_DELIM_CRC_KNOWN)
			flags |= IEEE80211_RADIOTAP_AMPDU_DELIM_CRC_KNOWN;
		if (status->flag & RX_FLAG_AMPDU_EOF_BIT_KNOWN)
			flags |= IEEE80211_RADIOTAP_AMPDU_EOF_KNOWN;
		if (status->flag & RX_FLAG_AMPDU_EOF_BIT)
			flags |= IEEE80211_RADIOTAP_AMPDU_EOF;
		put_unaligned_le16(flags, pos);
		pos += 2;
		if (status->flag & RX_FLAG_AMPDU_DELIM_CRC_KNOWN)
			*pos++ = status->ampdu_delimiter_crc;
		else
			*pos++ = 0;
		*pos++ = 0;
	}

	if (status->encoding == RX_ENC_VHT) {
		u16 known = local->hw.radiotap_vht_details;

		rthdr->it_present |= cpu_to_le32(BIT(IEEE80211_RADIOTAP_VHT));
		put_unaligned_le16(known, pos);
		pos += 2;
		/* flags */
		if (status->enc_flags & RX_ENC_FLAG_SHORT_GI)
			*pos |= IEEE80211_RADIOTAP_VHT_FLAG_SGI;
		/* in VHT, STBC is binary */
		if (status->enc_flags & RX_ENC_FLAG_STBC_MASK)
			*pos |= IEEE80211_RADIOTAP_VHT_FLAG_STBC;
		if (status->enc_flags & RX_ENC_FLAG_BF)
			*pos |= IEEE80211_RADIOTAP_VHT_FLAG_BEAMFORMED;
		pos++;
		/* bandwidth */
		switch (status->bw) {
		case RATE_INFO_BW_80:
			*pos++ = 4;
			break;
		case RATE_INFO_BW_160:
			*pos++ = 11;
			break;
		case RATE_INFO_BW_40:
			*pos++ = 1;
			break;
		default:
			*pos++ = 0;
		}
		/* MCS/NSS */
		*pos = (status->rate_idx << 4) | status->nss;
		pos += 4;
		/* coding field */
		if (status->enc_flags & RX_ENC_FLAG_LDPC)
			*pos |= IEEE80211_RADIOTAP_CODING_LDPC_USER0;
		pos++;
		/* group ID */
		pos++;
		/* partial_aid */
		pos += 2;
	}

	if (local->hw.radiotap_timestamp.units_pos >= 0) {
		u16 accuracy = 0;
		u8 flags = IEEE80211_RADIOTAP_TIMESTAMP_FLAG_32BIT;

		rthdr->it_present |=
			cpu_to_le32(BIT(IEEE80211_RADIOTAP_TIMESTAMP));

		/* ensure 8 byte alignment */
		while ((pos - (u8 *)rthdr) & 7)
			pos++;

		put_unaligned_le64(status->device_timestamp, pos);
		pos += sizeof(u64);

		if (local->hw.radiotap_timestamp.accuracy >= 0) {
			accuracy = local->hw.radiotap_timestamp.accuracy;
			flags |= IEEE80211_RADIOTAP_TIMESTAMP_FLAG_ACCURACY;
		}
		put_unaligned_le16(accuracy, pos);
		pos += sizeof(u16);

		*pos++ = local->hw.radiotap_timestamp.units_pos;
		*pos++ = flags;
	}

	if (status->encoding == RX_ENC_HE &&
	    status->flag & RX_FLAG_RADIOTAP_HE) {
#define HE_PREP(f, val)	le16_encode_bits(val, IEEE80211_RADIOTAP_HE_##f)

		if (status->enc_flags & RX_ENC_FLAG_STBC_MASK) {
			he.data6 |= HE_PREP(DATA6_NSTS,
					    FIELD_GET(RX_ENC_FLAG_STBC_MASK,
						      status->enc_flags));
			he.data3 |= HE_PREP(DATA3_STBC, 1);
		} else {
			he.data6 |= HE_PREP(DATA6_NSTS, status->nss);
		}

#define CHECK_GI(s) \
	BUILD_BUG_ON(IEEE80211_RADIOTAP_HE_DATA5_GI_##s != \
		     (int)NL80211_RATE_INFO_HE_GI_##s)

		CHECK_GI(0_8);
		CHECK_GI(1_6);
		CHECK_GI(3_2);

		he.data3 |= HE_PREP(DATA3_DATA_MCS, status->rate_idx);
		he.data3 |= HE_PREP(DATA3_DATA_DCM, status->he_dcm);
		he.data3 |= HE_PREP(DATA3_CODING,
				    !!(status->enc_flags & RX_ENC_FLAG_LDPC));

		he.data5 |= HE_PREP(DATA5_GI, status->he_gi);

		switch (status->bw) {
		case RATE_INFO_BW_20:
			he.data5 |= HE_PREP(DATA5_DATA_BW_RU_ALLOC,
					    IEEE80211_RADIOTAP_HE_DATA5_DATA_BW_RU_ALLOC_20MHZ);
			break;
		case RATE_INFO_BW_40:
			he.data5 |= HE_PREP(DATA5_DATA_BW_RU_ALLOC,
					    IEEE80211_RADIOTAP_HE_DATA5_DATA_BW_RU_ALLOC_40MHZ);
			break;
		case RATE_INFO_BW_80:
			he.data5 |= HE_PREP(DATA5_DATA_BW_RU_ALLOC,
					    IEEE80211_RADIOTAP_HE_DATA5_DATA_BW_RU_ALLOC_80MHZ);
			break;
		case RATE_INFO_BW_160:
			he.data5 |= HE_PREP(DATA5_DATA_BW_RU_ALLOC,
					    IEEE80211_RADIOTAP_HE_DATA5_DATA_BW_RU_ALLOC_160MHZ);
			break;
		case RATE_INFO_BW_HE_RU:
#define CHECK_RU_ALLOC(s) \
	BUILD_BUG_ON(IEEE80211_RADIOTAP_HE_DATA5_DATA_BW_RU_ALLOC_##s##T != \
		     NL80211_RATE_INFO_HE_RU_ALLOC_##s + 4)

			CHECK_RU_ALLOC(26);
			CHECK_RU_ALLOC(52);
			CHECK_RU_ALLOC(106);
			CHECK_RU_ALLOC(242);
			CHECK_RU_ALLOC(484);
			CHECK_RU_ALLOC(996);
			CHECK_RU_ALLOC(2x996);

			he.data5 |= HE_PREP(DATA5_DATA_BW_RU_ALLOC,
					    status->he_ru + 4);
			break;
		default:
			WARN_ONCE(1, "Invalid SU BW %d\n", status->bw);
		}

		/* ensure 2 byte alignment */
		while ((pos - (u8 *)rthdr) & 1)
			pos++;
		rthdr->it_present |= cpu_to_le32(BIT(IEEE80211_RADIOTAP_HE));
		memcpy(pos, &he, sizeof(he));
		pos += sizeof(he);
	}

	if (status->encoding == RX_ENC_HE &&
	    status->flag & RX_FLAG_RADIOTAP_HE_MU) {
		/* ensure 2 byte alignment */
		while ((pos - (u8 *)rthdr) & 1)
			pos++;
		rthdr->it_present |= cpu_to_le32(BIT(IEEE80211_RADIOTAP_HE_MU));
		memcpy(pos, &he_mu, sizeof(he_mu));
		pos += sizeof(he_mu);
	}

	if (status->flag & RX_FLAG_NO_PSDU) {
		rthdr->it_present |=
			cpu_to_le32(BIT(IEEE80211_RADIOTAP_ZERO_LEN_PSDU));
		*pos++ = status->zero_length_psdu_type;
	}

	if (status->flag & RX_FLAG_RADIOTAP_LSIG) {
		/* ensure 2 byte alignment */
		while ((pos - (u8 *)rthdr) & 1)
			pos++;
		rthdr->it_present |= cpu_to_le32(BIT(IEEE80211_RADIOTAP_LSIG));
		memcpy(pos, &lsig, sizeof(lsig));
		pos += sizeof(lsig);
	}

	for_each_set_bit(chain, &chains, IEEE80211_MAX_CHAINS) {
		*pos++ = status->chain_signal[chain];
		*pos++ = chain;
	}
}

static struct sk_buff *
ieee80211_make_monitor_skb(struct ieee80211_local *local,
			   struct sk_buff **origskb,
			   struct ieee80211_rate *rate,
			   int rtap_space, bool use_origskb)
{
	struct ieee80211_rx_status *status = IEEE80211_SKB_RXCB(*origskb);
	int rt_hdrlen, needed_headroom;
	struct sk_buff *skb;

	/* room for the radiotap header based on driver features */
	rt_hdrlen = ieee80211_rx_radiotap_hdrlen(local, status, *origskb);
	needed_headroom = rt_hdrlen - rtap_space;

	if (use_origskb) {
		/* only need to expand headroom if necessary */
		skb = *origskb;
		*origskb = NULL;

		/*
		 * This shouldn't trigger often because most devices have an
		 * RX header they pull before we get here, and that should
		 * be big enough for our radiotap information. We should
		 * probably export the length to drivers so that we can have
		 * them allocate enough headroom to start with.
		 */
		if (skb_headroom(skb) < needed_headroom &&
		    pskb_expand_head(skb, needed_headroom, 0, GFP_ATOMIC)) {
			dev_kfree_skb(skb);
			return NULL;
		}
	} else {
		/*
		 * Need to make a copy and possibly remove radiotap header
		 * and FCS from the original.
		 */
		skb = skb_copy_expand(*origskb, needed_headroom + NET_SKB_PAD,
				      0, GFP_ATOMIC);

		if (!skb)
			return NULL;
	}

	/* prepend radiotap information */
	ieee80211_add_rx_radiotap_header(local, skb, rate, rt_hdrlen, true);

	skb_reset_mac_header(skb);
	skb->ip_summed = CHECKSUM_UNNECESSARY;
	skb->pkt_type = PACKET_OTHERHOST;
	skb->protocol = htons(ETH_P_802_2);

	return skb;
}

/*
 * This function copies a received frame to all monitor interfaces and
 * returns a cleaned-up SKB that no longer includes the FCS nor the
 * radiotap header the driver might have added.
 */
static struct sk_buff *
ieee80211_rx_monitor(struct ieee80211_local *local, struct sk_buff *origskb,
		     struct ieee80211_rate *rate)
{
	struct ieee80211_rx_status *status = IEEE80211_SKB_RXCB(origskb);
	struct ieee80211_sub_if_data *sdata;
	struct sk_buff *monskb = NULL;
	int present_fcs_len = 0;
	unsigned int rtap_space = 0;
	struct ieee80211_sub_if_data *monitor_sdata =
		rcu_dereference(local->monitor_sdata);
	bool only_monitor = false;
	unsigned int min_head_len;

	if (WARN_ON_ONCE(status->flag & RX_FLAG_RADIOTAP_TLV_AT_END &&
			 !skb_mac_header_was_set(origskb))) {
		/* with this skb no way to know where frame payload starts */
		dev_kfree_skb(origskb);
		return NULL;
	}

	if (status->flag & RX_FLAG_RADIOTAP_HE)
		rtap_space += sizeof(struct ieee80211_radiotap_he);

	if (status->flag & RX_FLAG_RADIOTAP_HE_MU)
		rtap_space += sizeof(struct ieee80211_radiotap_he_mu);

	if (status->flag & RX_FLAG_RADIOTAP_LSIG)
		rtap_space += sizeof(struct ieee80211_radiotap_lsig);

	if (status->flag & RX_FLAG_RADIOTAP_TLV_AT_END)
		rtap_space += skb_mac_header(origskb) - &origskb->data[rtap_space];

	min_head_len = rtap_space;

	/*
	 * First, we may need to make a copy of the skb because
	 *  (1) we need to modify it for radiotap (if not present), and
	 *  (2) the other RX handlers will modify the skb we got.
	 *
	 * We don't need to, of course, if we aren't going to return
	 * the SKB because it has a bad FCS/PLCP checksum.
	 */

	if (!(status->flag & RX_FLAG_NO_PSDU)) {
		if (ieee80211_hw_check(&local->hw, RX_INCLUDES_FCS)) {
			if (unlikely(origskb->len <= FCS_LEN + rtap_space)) {
				/* driver bug */
				WARN_ON(1);
				dev_kfree_skb(origskb);
				return NULL;
			}
			present_fcs_len = FCS_LEN;
		}

		/* also consider the hdr->frame_control */
		min_head_len += 2;
	}

	/* ensure that the expected data elements are in skb head */
	if (!pskb_may_pull(origskb, min_head_len)) {
		dev_kfree_skb(origskb);
		return NULL;
	}

	only_monitor = should_drop_frame(origskb, present_fcs_len, rtap_space);

	if (!local->monitors || (status->flag & RX_FLAG_SKIP_MONITOR)) {
		if (only_monitor) {
			dev_kfree_skb(origskb);
			return NULL;
		}

		return ieee80211_clean_skb(origskb, present_fcs_len,
					   rtap_space);
	}

	ieee80211_handle_mu_mimo_mon(monitor_sdata, origskb, rtap_space);

	list_for_each_entry_rcu(sdata, &local->mon_list, u.mntr.list) {
		bool last_monitor = list_is_last(&sdata->u.mntr.list,
						 &local->mon_list);

		if (!monskb)
			monskb = ieee80211_make_monitor_skb(local, &origskb,
							    rate, rtap_space,
							    only_monitor &&
							    last_monitor);

		if (monskb) {
			struct sk_buff *skb;

			if (last_monitor) {
				skb = monskb;
				monskb = NULL;
			} else {
				skb = skb_clone(monskb, GFP_ATOMIC);
			}

			if (skb) {
				skb->dev = sdata->dev;
				dev_sw_netstats_rx_add(skb->dev, skb->len);
				netif_receive_skb(skb);
			}
		}

		if (last_monitor)
			break;
	}

	/* this happens if last_monitor was erroneously false */
	dev_kfree_skb(monskb);

	/* ditto */
	if (!origskb)
		return NULL;

	return ieee80211_clean_skb(origskb, present_fcs_len, rtap_space);
}

static void ieee80211_parse_qos(struct ieee80211_rx_data *rx)
{
	struct ieee80211_hdr *hdr = (struct ieee80211_hdr *)rx->skb->data;
	struct ieee80211_rx_status *status = IEEE80211_SKB_RXCB(rx->skb);
	int tid, seqno_idx, security_idx;

	/* does the frame have a qos control field? */
	if (ieee80211_is_data_qos(hdr->frame_control)) {
		u8 *qc = ieee80211_get_qos_ctl(hdr);
		/* frame has qos control */
		tid = *qc & IEEE80211_QOS_CTL_TID_MASK;
		if (*qc & IEEE80211_QOS_CTL_A_MSDU_PRESENT)
			status->rx_flags |= IEEE80211_RX_AMSDU;

		seqno_idx = tid;
		security_idx = tid;
	} else {
		/*
		 * IEEE 802.11-2007, 7.1.3.4.1 ("Sequence Number field"):
		 *
		 *	Sequence numbers for management frames, QoS data
		 *	frames with a broadcast/multicast address in the
		 *	Address 1 field, and all non-QoS data frames sent
		 *	by QoS STAs are assigned using an additional single
		 *	modulo-4096 counter, [...]
		 *
		 * We also use that counter for non-QoS STAs.
		 */
		seqno_idx = IEEE80211_NUM_TIDS;
		security_idx = 0;
		if (ieee80211_is_mgmt(hdr->frame_control))
			security_idx = IEEE80211_NUM_TIDS;
		tid = 0;
	}

	rx->seqno_idx = seqno_idx;
	rx->security_idx = security_idx;
	/* Set skb->priority to 1d tag if highest order bit of TID is not set.
	 * For now, set skb->priority to 0 for other cases. */
	rx->skb->priority = (tid > 7) ? 0 : tid;
}

/**
 * DOC: Packet alignment
 *
 * Drivers always need to pass packets that are aligned to two-byte boundaries
 * to the stack.
 *
 * Additionally, should, if possible, align the payload data in a way that
 * guarantees that the contained IP header is aligned to a four-byte
 * boundary. In the case of regular frames, this simply means aligning the
 * payload to a four-byte boundary (because either the IP header is directly
 * contained, or IV/RFC1042 headers that have a length divisible by four are
 * in front of it).  If the payload data is not properly aligned and the
 * architecture doesn't support efficient unaligned operations, mac80211
 * will align the data.
 *
 * With A-MSDU frames, however, the payload data address must yield two modulo
 * four because there are 14-byte 802.3 headers within the A-MSDU frames that
 * push the IP header further back to a multiple of four again. Thankfully, the
 * specs were sane enough this time around to require padding each A-MSDU
 * subframe to a length that is a multiple of four.
 *
 * Padding like Atheros hardware adds which is between the 802.11 header and
 * the payload is not supported, the driver is required to move the 802.11
 * header to be directly in front of the payload in that case.
 */
static void ieee80211_verify_alignment(struct ieee80211_rx_data *rx)
{
#ifdef CONFIG_MAC80211_VERBOSE_DEBUG
	WARN_ON_ONCE((unsigned long)rx->skb->data & 1);
#endif
}


/* rx handlers */

static int ieee80211_is_unicast_robust_mgmt_frame(struct sk_buff *skb)
{
	struct ieee80211_hdr *hdr = (struct ieee80211_hdr *) skb->data;

	if (is_multicast_ether_addr(hdr->addr1))
		return 0;

	return ieee80211_is_robust_mgmt_frame(skb);
}


static int ieee80211_is_multicast_robust_mgmt_frame(struct sk_buff *skb)
{
	struct ieee80211_hdr *hdr = (struct ieee80211_hdr *) skb->data;

	if (!is_multicast_ether_addr(hdr->addr1))
		return 0;

	return ieee80211_is_robust_mgmt_frame(skb);
}


/* Get the BIP key index from MMIE; return -1 if this is not a BIP frame */
static int ieee80211_get_mmie_keyidx(struct sk_buff *skb)
{
	struct ieee80211_mgmt *hdr = (struct ieee80211_mgmt *) skb->data;
	struct ieee80211_mmie *mmie;
	struct ieee80211_mmie_16 *mmie16;

	if (skb->len < 24 + sizeof(*mmie) || !is_multicast_ether_addr(hdr->da))
		return -1;

	if (!ieee80211_is_robust_mgmt_frame(skb) &&
	    !ieee80211_is_beacon(hdr->frame_control))
		return -1; /* not a robust management frame */

	mmie = (struct ieee80211_mmie *)
		(skb->data + skb->len - sizeof(*mmie));
	if (mmie->element_id == WLAN_EID_MMIE &&
	    mmie->length == sizeof(*mmie) - 2)
		return le16_to_cpu(mmie->key_id);

	mmie16 = (struct ieee80211_mmie_16 *)
		(skb->data + skb->len - sizeof(*mmie16));
	if (skb->len >= 24 + sizeof(*mmie16) &&
	    mmie16->element_id == WLAN_EID_MMIE &&
	    mmie16->length == sizeof(*mmie16) - 2)
		return le16_to_cpu(mmie16->key_id);

	return -1;
}

static int ieee80211_get_keyid(struct sk_buff *skb)
{
	struct ieee80211_hdr *hdr = (struct ieee80211_hdr *)skb->data;
	__le16 fc = hdr->frame_control;
	int hdrlen = ieee80211_hdrlen(fc);
	u8 keyid;

	/* WEP, TKIP, CCMP and GCMP */
	if (unlikely(skb->len < hdrlen + IEEE80211_WEP_IV_LEN))
		return -EINVAL;

	skb_copy_bits(skb, hdrlen + 3, &keyid, 1);

	keyid >>= 6;

	return keyid;
}

static ieee80211_rx_result ieee80211_rx_mesh_check(struct ieee80211_rx_data *rx)
{
	struct ieee80211_hdr *hdr = (struct ieee80211_hdr *)rx->skb->data;
	char *dev_addr = rx->sdata->vif.addr;

	if (ieee80211_is_data(hdr->frame_control)) {
		if (is_multicast_ether_addr(hdr->addr1)) {
			if (ieee80211_has_tods(hdr->frame_control) ||
			    !ieee80211_has_fromds(hdr->frame_control))
				return RX_DROP_MONITOR;
			if (ether_addr_equal(hdr->addr3, dev_addr))
				return RX_DROP_MONITOR;
		} else {
			if (!ieee80211_has_a4(hdr->frame_control))
				return RX_DROP_MONITOR;
			if (ether_addr_equal(hdr->addr4, dev_addr))
				return RX_DROP_MONITOR;
		}
	}

	/* If there is not an established peer link and this is not a peer link
	 * establisment frame, beacon or probe, drop the frame.
	 */

	if (!rx->sta || sta_plink_state(rx->sta) != NL80211_PLINK_ESTAB) {
		struct ieee80211_mgmt *mgmt;

		if (!ieee80211_is_mgmt(hdr->frame_control))
			return RX_DROP_MONITOR;

		if (ieee80211_is_action(hdr->frame_control)) {
			u8 category;

			/* make sure category field is present */
			if (rx->skb->len < IEEE80211_MIN_ACTION_SIZE)
				return RX_DROP_MONITOR;

			mgmt = (struct ieee80211_mgmt *)hdr;
			category = mgmt->u.action.category;
			if (category != WLAN_CATEGORY_MESH_ACTION &&
			    category != WLAN_CATEGORY_SELF_PROTECTED)
				return RX_DROP_MONITOR;
			return RX_CONTINUE;
		}

		if (ieee80211_is_probe_req(hdr->frame_control) ||
		    ieee80211_is_probe_resp(hdr->frame_control) ||
		    ieee80211_is_beacon(hdr->frame_control) ||
		    ieee80211_is_auth(hdr->frame_control))
			return RX_CONTINUE;

		return RX_DROP_MONITOR;
	}

	return RX_CONTINUE;
}

static inline bool ieee80211_rx_reorder_ready(struct tid_ampdu_rx *tid_agg_rx,
					      int index)
{
	struct sk_buff_head *frames = &tid_agg_rx->reorder_buf[index];
	struct sk_buff *tail = skb_peek_tail(frames);
	struct ieee80211_rx_status *status;

	if (tid_agg_rx->reorder_buf_filtered &&
	    tid_agg_rx->reorder_buf_filtered & BIT_ULL(index))
		return true;

	if (!tail)
		return false;

	status = IEEE80211_SKB_RXCB(tail);
	if (status->flag & RX_FLAG_AMSDU_MORE)
		return false;

	return true;
}

static void ieee80211_release_reorder_frame(struct ieee80211_sub_if_data *sdata,
					    struct tid_ampdu_rx *tid_agg_rx,
					    int index,
					    struct sk_buff_head *frames)
{
	struct sk_buff_head *skb_list = &tid_agg_rx->reorder_buf[index];
	struct sk_buff *skb;
	struct ieee80211_rx_status *status;

	lockdep_assert_held(&tid_agg_rx->reorder_lock);

	if (skb_queue_empty(skb_list))
		goto no_frame;

	if (!ieee80211_rx_reorder_ready(tid_agg_rx, index)) {
		__skb_queue_purge(skb_list);
		goto no_frame;
	}

	/* release frames from the reorder ring buffer */
	tid_agg_rx->stored_mpdu_num--;
	while ((skb = __skb_dequeue(skb_list))) {
		status = IEEE80211_SKB_RXCB(skb);
		status->rx_flags |= IEEE80211_RX_DEFERRED_RELEASE;
		__skb_queue_tail(frames, skb);
	}

no_frame:
	if (tid_agg_rx->reorder_buf_filtered)
		tid_agg_rx->reorder_buf_filtered &= ~BIT_ULL(index);
	tid_agg_rx->head_seq_num = ieee80211_sn_inc(tid_agg_rx->head_seq_num);
}

static void ieee80211_release_reorder_frames(struct ieee80211_sub_if_data *sdata,
					     struct tid_ampdu_rx *tid_agg_rx,
					     u16 head_seq_num,
					     struct sk_buff_head *frames)
{
	int index;

	lockdep_assert_held(&tid_agg_rx->reorder_lock);

	while (ieee80211_sn_less(tid_agg_rx->head_seq_num, head_seq_num)) {
		index = tid_agg_rx->head_seq_num % tid_agg_rx->buf_size;
		ieee80211_release_reorder_frame(sdata, tid_agg_rx, index,
						frames);
	}
}

/*
 * Timeout (in jiffies) for skb's that are waiting in the RX reorder buffer. If
 * the skb was added to the buffer longer than this time ago, the earlier
 * frames that have not yet been received are assumed to be lost and the skb
 * can be released for processing. This may also release other skb's from the
 * reorder buffer if there are no additional gaps between the frames.
 *
 * Callers must hold tid_agg_rx->reorder_lock.
 */
#define HT_RX_REORDER_BUF_TIMEOUT (HZ / 10)

static void ieee80211_sta_reorder_release(struct ieee80211_sub_if_data *sdata,
					  struct tid_ampdu_rx *tid_agg_rx,
					  struct sk_buff_head *frames)
{
	int index, i, j;

	lockdep_assert_held(&tid_agg_rx->reorder_lock);

	/* release the buffer until next missing frame */
	index = tid_agg_rx->head_seq_num % tid_agg_rx->buf_size;
	if (!ieee80211_rx_reorder_ready(tid_agg_rx, index) &&
	    tid_agg_rx->stored_mpdu_num) {
		/*
		 * No buffers ready to be released, but check whether any
		 * frames in the reorder buffer have timed out.
		 */
		int skipped = 1;
		for (j = (index + 1) % tid_agg_rx->buf_size; j != index;
		     j = (j + 1) % tid_agg_rx->buf_size) {
			if (!ieee80211_rx_reorder_ready(tid_agg_rx, j)) {
				skipped++;
				continue;
			}
			if (skipped &&
			    !time_after(jiffies, tid_agg_rx->reorder_time[j] +
					HT_RX_REORDER_BUF_TIMEOUT))
				goto set_release_timer;

			/* don't leave incomplete A-MSDUs around */
			for (i = (index + 1) % tid_agg_rx->buf_size; i != j;
			     i = (i + 1) % tid_agg_rx->buf_size)
				__skb_queue_purge(&tid_agg_rx->reorder_buf[i]);

			ht_dbg_ratelimited(sdata,
					   "release an RX reorder frame due to timeout on earlier frames\n");
			ieee80211_release_reorder_frame(sdata, tid_agg_rx, j,
							frames);

			/*
			 * Increment the head seq# also for the skipped slots.
			 */
			tid_agg_rx->head_seq_num =
				(tid_agg_rx->head_seq_num +
				 skipped) & IEEE80211_SN_MASK;
			skipped = 0;
		}
	} else while (ieee80211_rx_reorder_ready(tid_agg_rx, index)) {
		ieee80211_release_reorder_frame(sdata, tid_agg_rx, index,
						frames);
		index =	tid_agg_rx->head_seq_num % tid_agg_rx->buf_size;
	}

	if (tid_agg_rx->stored_mpdu_num) {
		j = index = tid_agg_rx->head_seq_num % tid_agg_rx->buf_size;

		for (; j != (index - 1) % tid_agg_rx->buf_size;
		     j = (j + 1) % tid_agg_rx->buf_size) {
			if (ieee80211_rx_reorder_ready(tid_agg_rx, j))
				break;
		}

 set_release_timer:

		if (!tid_agg_rx->removed)
			mod_timer(&tid_agg_rx->reorder_timer,
				  tid_agg_rx->reorder_time[j] + 1 +
				  HT_RX_REORDER_BUF_TIMEOUT);
	} else {
		del_timer(&tid_agg_rx->reorder_timer);
	}
}

/*
 * As this function belongs to the RX path it must be under
 * rcu_read_lock protection. It returns false if the frame
 * can be processed immediately, true if it was consumed.
 */
static bool ieee80211_sta_manage_reorder_buf(struct ieee80211_sub_if_data *sdata,
					     struct tid_ampdu_rx *tid_agg_rx,
					     struct sk_buff *skb,
					     struct sk_buff_head *frames)
{
	struct ieee80211_hdr *hdr = (struct ieee80211_hdr *) skb->data;
	struct ieee80211_rx_status *status = IEEE80211_SKB_RXCB(skb);
	u16 sc = le16_to_cpu(hdr->seq_ctrl);
	u16 mpdu_seq_num = (sc & IEEE80211_SCTL_SEQ) >> 4;
	u16 head_seq_num, buf_size;
	int index;
	bool ret = true;

	spin_lock(&tid_agg_rx->reorder_lock);

	/*
	 * Offloaded BA sessions have no known starting sequence number so pick
	 * one from first Rxed frame for this tid after BA was started.
	 */
	if (unlikely(tid_agg_rx->auto_seq)) {
		tid_agg_rx->auto_seq = false;
		tid_agg_rx->ssn = mpdu_seq_num;
		tid_agg_rx->head_seq_num = mpdu_seq_num;
	}

	buf_size = tid_agg_rx->buf_size;
	head_seq_num = tid_agg_rx->head_seq_num;

	/*
	 * If the current MPDU's SN is smaller than the SSN, it shouldn't
	 * be reordered.
	 */
	if (unlikely(!tid_agg_rx->started)) {
		if (ieee80211_sn_less(mpdu_seq_num, head_seq_num)) {
			ret = false;
			goto out;
		}
		tid_agg_rx->started = true;
	}

	/* frame with out of date sequence number */
	if (ieee80211_sn_less(mpdu_seq_num, head_seq_num)) {
		dev_kfree_skb(skb);
		goto out;
	}

	/*
	 * If frame the sequence number exceeds our buffering window
	 * size release some previous frames to make room for this one.
	 */
	if (!ieee80211_sn_less(mpdu_seq_num, head_seq_num + buf_size)) {
		head_seq_num = ieee80211_sn_inc(
				ieee80211_sn_sub(mpdu_seq_num, buf_size));
		/* release stored frames up to new head to stack */
		ieee80211_release_reorder_frames(sdata, tid_agg_rx,
						 head_seq_num, frames);
	}

	/* Now the new frame is always in the range of the reordering buffer */

	index = mpdu_seq_num % tid_agg_rx->buf_size;

	/* check if we already stored this frame */
	if (ieee80211_rx_reorder_ready(tid_agg_rx, index)) {
		dev_kfree_skb(skb);
		goto out;
	}

	/*
	 * If the current MPDU is in the right order and nothing else
	 * is stored we can process it directly, no need to buffer it.
	 * If it is first but there's something stored, we may be able
	 * to release frames after this one.
	 */
	if (mpdu_seq_num == tid_agg_rx->head_seq_num &&
	    tid_agg_rx->stored_mpdu_num == 0) {
		if (!(status->flag & RX_FLAG_AMSDU_MORE))
			tid_agg_rx->head_seq_num =
				ieee80211_sn_inc(tid_agg_rx->head_seq_num);
		ret = false;
		goto out;
	}

	/* put the frame in the reordering buffer */
	__skb_queue_tail(&tid_agg_rx->reorder_buf[index], skb);
	if (!(status->flag & RX_FLAG_AMSDU_MORE)) {
		tid_agg_rx->reorder_time[index] = jiffies;
		tid_agg_rx->stored_mpdu_num++;
		ieee80211_sta_reorder_release(sdata, tid_agg_rx, frames);
	}

 out:
	spin_unlock(&tid_agg_rx->reorder_lock);
	return ret;
}

/*
 * Reorder MPDUs from A-MPDUs, keeping them on a buffer. Returns
 * true if the MPDU was buffered, false if it should be processed.
 */
static void ieee80211_rx_reorder_ampdu(struct ieee80211_rx_data *rx,
				       struct sk_buff_head *frames)
{
	struct sk_buff *skb = rx->skb;
	struct ieee80211_hdr *hdr = (struct ieee80211_hdr *) skb->data;
	struct sta_info *sta = rx->sta;
	struct tid_ampdu_rx *tid_agg_rx;
	u16 sc;
	u8 tid, ack_policy;

	if (!ieee80211_is_data_qos(hdr->frame_control) ||
	    is_multicast_ether_addr(hdr->addr1))
		goto dont_reorder;

	/*
	 * filter the QoS data rx stream according to
	 * STA/TID and check if this STA/TID is on aggregation
	 */

	if (!sta)
		goto dont_reorder;

	ack_policy = *ieee80211_get_qos_ctl(hdr) &
		     IEEE80211_QOS_CTL_ACK_POLICY_MASK;
	tid = ieee80211_get_tid(hdr);

	tid_agg_rx = rcu_dereference(sta->ampdu_mlme.tid_rx[tid]);
	if (!tid_agg_rx) {
		if (ack_policy == IEEE80211_QOS_CTL_ACK_POLICY_BLOCKACK &&
		    !test_bit(tid, rx->sta->ampdu_mlme.agg_session_valid) &&
		    !test_and_set_bit(tid, rx->sta->ampdu_mlme.unexpected_agg))
			ieee80211_send_delba(rx->sdata, rx->sta->sta.addr, tid,
					     WLAN_BACK_RECIPIENT,
					     WLAN_REASON_QSTA_REQUIRE_SETUP);
		goto dont_reorder;
	}

	/* qos null data frames are excluded */
	if (unlikely(hdr->frame_control & cpu_to_le16(IEEE80211_STYPE_NULLFUNC)))
		goto dont_reorder;

	/* not part of a BA session */
	if (ack_policy == IEEE80211_QOS_CTL_ACK_POLICY_NOACK)
		goto dont_reorder;

	/* new, potentially un-ordered, ampdu frame - process it */

	/* reset session timer */
	if (tid_agg_rx->timeout)
		tid_agg_rx->last_rx = jiffies;

	/* if this mpdu is fragmented - terminate rx aggregation session */
	sc = le16_to_cpu(hdr->seq_ctrl);
	if (sc & IEEE80211_SCTL_FRAG) {
		ieee80211_queue_skb_to_iface(rx->sdata, rx->link_id, NULL, skb);
		return;
	}

	/*
	 * No locking needed -- we will only ever process one
	 * RX packet at a time, and thus own tid_agg_rx. All
	 * other code manipulating it needs to (and does) make
	 * sure that we cannot get to it any more before doing
	 * anything with it.
	 */
	if (ieee80211_sta_manage_reorder_buf(rx->sdata, tid_agg_rx, skb,
					     frames))
		return;

 dont_reorder:
	__skb_queue_tail(frames, skb);
}

static ieee80211_rx_result debug_noinline
ieee80211_rx_h_check_dup(struct ieee80211_rx_data *rx)
{
	struct ieee80211_hdr *hdr = (struct ieee80211_hdr *)rx->skb->data;
	struct ieee80211_rx_status *status = IEEE80211_SKB_RXCB(rx->skb);

	if (status->flag & RX_FLAG_DUP_VALIDATED)
		return RX_CONTINUE;

	/*
	 * Drop duplicate 802.11 retransmissions
	 * (IEEE 802.11-2012: 9.3.2.10 "Duplicate detection and recovery")
	 */

	if (rx->skb->len < 24)
		return RX_CONTINUE;

	if (ieee80211_is_ctl(hdr->frame_control) ||
	    ieee80211_is_any_nullfunc(hdr->frame_control) ||
	    is_multicast_ether_addr(hdr->addr1))
		return RX_CONTINUE;

	if (!rx->sta)
		return RX_CONTINUE;

	if (unlikely(ieee80211_has_retry(hdr->frame_control) &&
		     rx->sta->last_seq_ctrl[rx->seqno_idx] == hdr->seq_ctrl)) {
		I802_DEBUG_INC(rx->local->dot11FrameDuplicateCount);
		rx->link_sta->rx_stats.num_duplicates++;
		return RX_DROP_U_DUP;
	} else if (!(status->flag & RX_FLAG_AMSDU_MORE)) {
		rx->sta->last_seq_ctrl[rx->seqno_idx] = hdr->seq_ctrl;
	}

	return RX_CONTINUE;
}

static ieee80211_rx_result debug_noinline
ieee80211_rx_h_check(struct ieee80211_rx_data *rx)
{
	struct ieee80211_hdr *hdr = (struct ieee80211_hdr *)rx->skb->data;

	/* Drop disallowed frame classes based on STA auth/assoc state;
	 * IEEE 802.11, Chap 5.5.
	 *
	 * mac80211 filters only based on association state, i.e. it drops
	 * Class 3 frames from not associated stations. hostapd sends
	 * deauth/disassoc frames when needed. In addition, hostapd is
	 * responsible for filtering on both auth and assoc states.
	 */

	if (ieee80211_vif_is_mesh(&rx->sdata->vif))
		return ieee80211_rx_mesh_check(rx);

	if (unlikely((ieee80211_is_data(hdr->frame_control) ||
		      ieee80211_is_pspoll(hdr->frame_control)) &&
		     rx->sdata->vif.type != NL80211_IFTYPE_ADHOC &&
		     rx->sdata->vif.type != NL80211_IFTYPE_OCB &&
		     (!rx->sta || !test_sta_flag(rx->sta, WLAN_STA_ASSOC)))) {
		/*
		 * accept port control frames from the AP even when it's not
		 * yet marked ASSOC to prevent a race where we don't set the
		 * assoc bit quickly enough before it sends the first frame
		 */
		if (rx->sta && rx->sdata->vif.type == NL80211_IFTYPE_STATION &&
		    ieee80211_is_data_present(hdr->frame_control)) {
			unsigned int hdrlen;
			__be16 ethertype;

			hdrlen = ieee80211_hdrlen(hdr->frame_control);

			if (rx->skb->len < hdrlen + 8)
				return RX_DROP_MONITOR;

			skb_copy_bits(rx->skb, hdrlen + 6, &ethertype, 2);
			if (ethertype == rx->sdata->control_port_protocol)
				return RX_CONTINUE;
		}

		if (rx->sdata->vif.type == NL80211_IFTYPE_AP &&
		    cfg80211_rx_spurious_frame(rx->sdata->dev,
					       hdr->addr2,
					       GFP_ATOMIC))
			return RX_DROP_U_SPURIOUS;

		return RX_DROP_MONITOR;
	}

	return RX_CONTINUE;
}


static ieee80211_rx_result debug_noinline
ieee80211_rx_h_check_more_data(struct ieee80211_rx_data *rx)
{
	struct ieee80211_local *local;
	struct ieee80211_hdr *hdr;
	struct sk_buff *skb;

	local = rx->local;
	skb = rx->skb;
	hdr = (struct ieee80211_hdr *) skb->data;

	if (!local->pspolling)
		return RX_CONTINUE;

	if (!ieee80211_has_fromds(hdr->frame_control))
		/* this is not from AP */
		return RX_CONTINUE;

	if (!ieee80211_is_data(hdr->frame_control))
		return RX_CONTINUE;

	if (!ieee80211_has_moredata(hdr->frame_control)) {
		/* AP has no more frames buffered for us */
		local->pspolling = false;
		return RX_CONTINUE;
	}

	/* more data bit is set, let's request a new frame from the AP */
	ieee80211_send_pspoll(local, rx->sdata);

	return RX_CONTINUE;
}

static void sta_ps_start(struct sta_info *sta)
{
	struct ieee80211_sub_if_data *sdata = sta->sdata;
	struct ieee80211_local *local = sdata->local;
	struct ps_data *ps;
	int tid;

	if (sta->sdata->vif.type == NL80211_IFTYPE_AP ||
	    sta->sdata->vif.type == NL80211_IFTYPE_AP_VLAN)
		ps = &sdata->bss->ps;
	else
		return;

	atomic_inc(&ps->num_sta_ps);
	set_sta_flag(sta, WLAN_STA_PS_STA);
	if (!ieee80211_hw_check(&local->hw, AP_LINK_PS))
		drv_sta_notify(local, sdata, STA_NOTIFY_SLEEP, &sta->sta);
	ps_dbg(sdata, "STA %pM aid %d enters power save mode\n",
	       sta->sta.addr, sta->sta.aid);

	ieee80211_clear_fast_xmit(sta);

	for (tid = 0; tid < IEEE80211_NUM_TIDS; tid++) {
		struct ieee80211_txq *txq = sta->sta.txq[tid];
		struct txq_info *txqi = to_txq_info(txq);

		spin_lock(&local->active_txq_lock[txq->ac]);
		if (!list_empty(&txqi->schedule_order))
			list_del_init(&txqi->schedule_order);
		spin_unlock(&local->active_txq_lock[txq->ac]);

		if (txq_has_queue(txq))
			set_bit(tid, &sta->txq_buffered_tids);
		else
			clear_bit(tid, &sta->txq_buffered_tids);
	}
}

static void sta_ps_end(struct sta_info *sta)
{
	ps_dbg(sta->sdata, "STA %pM aid %d exits power save mode\n",
	       sta->sta.addr, sta->sta.aid);

	if (test_sta_flag(sta, WLAN_STA_PS_DRIVER)) {
		/*
		 * Clear the flag only if the other one is still set
		 * so that the TX path won't start TX'ing new frames
		 * directly ... In the case that the driver flag isn't
		 * set ieee80211_sta_ps_deliver_wakeup() will clear it.
		 */
		clear_sta_flag(sta, WLAN_STA_PS_STA);
		ps_dbg(sta->sdata, "STA %pM aid %d driver-ps-blocked\n",
		       sta->sta.addr, sta->sta.aid);
		return;
	}

	set_sta_flag(sta, WLAN_STA_PS_DELIVER);
	clear_sta_flag(sta, WLAN_STA_PS_STA);
	ieee80211_sta_ps_deliver_wakeup(sta);
}

int ieee80211_sta_ps_transition(struct ieee80211_sta *pubsta, bool start)
{
	struct sta_info *sta = container_of(pubsta, struct sta_info, sta);
	bool in_ps;

	WARN_ON(!ieee80211_hw_check(&sta->local->hw, AP_LINK_PS));

	/* Don't let the same PS state be set twice */
	in_ps = test_sta_flag(sta, WLAN_STA_PS_STA);
	if ((start && in_ps) || (!start && !in_ps))
		return -EINVAL;

	if (start)
		sta_ps_start(sta);
	else
		sta_ps_end(sta);

	return 0;
}
EXPORT_SYMBOL(ieee80211_sta_ps_transition);

void ieee80211_sta_pspoll(struct ieee80211_sta *pubsta)
{
	struct sta_info *sta = container_of(pubsta, struct sta_info, sta);

	if (test_sta_flag(sta, WLAN_STA_SP))
		return;

	if (!test_sta_flag(sta, WLAN_STA_PS_DRIVER))
		ieee80211_sta_ps_deliver_poll_response(sta);
	else
		set_sta_flag(sta, WLAN_STA_PSPOLL);
}
EXPORT_SYMBOL(ieee80211_sta_pspoll);

void ieee80211_sta_uapsd_trigger(struct ieee80211_sta *pubsta, u8 tid)
{
	struct sta_info *sta = container_of(pubsta, struct sta_info, sta);
	int ac = ieee80211_ac_from_tid(tid);

	/*
	 * If this AC is not trigger-enabled do nothing unless the
	 * driver is calling us after it already checked.
	 *
	 * NB: This could/should check a separate bitmap of trigger-
	 * enabled queues, but for now we only implement uAPSD w/o
	 * TSPEC changes to the ACs, so they're always the same.
	 */
	if (!(sta->sta.uapsd_queues & ieee80211_ac_to_qos_mask[ac]) &&
	    tid != IEEE80211_NUM_TIDS)
		return;

	/* if we are in a service period, do nothing */
	if (test_sta_flag(sta, WLAN_STA_SP))
		return;

	if (!test_sta_flag(sta, WLAN_STA_PS_DRIVER))
		ieee80211_sta_ps_deliver_uapsd(sta);
	else
		set_sta_flag(sta, WLAN_STA_UAPSD);
}
EXPORT_SYMBOL(ieee80211_sta_uapsd_trigger);

static ieee80211_rx_result debug_noinline
ieee80211_rx_h_uapsd_and_pspoll(struct ieee80211_rx_data *rx)
{
	struct ieee80211_sub_if_data *sdata = rx->sdata;
	struct ieee80211_hdr *hdr = (void *)rx->skb->data;
	struct ieee80211_rx_status *status = IEEE80211_SKB_RXCB(rx->skb);

	if (!rx->sta)
		return RX_CONTINUE;

	if (sdata->vif.type != NL80211_IFTYPE_AP &&
	    sdata->vif.type != NL80211_IFTYPE_AP_VLAN)
		return RX_CONTINUE;

	/*
	 * The device handles station powersave, so don't do anything about
	 * uAPSD and PS-Poll frames (the latter shouldn't even come up from
	 * it to mac80211 since they're handled.)
	 */
	if (ieee80211_hw_check(&sdata->local->hw, AP_LINK_PS))
		return RX_CONTINUE;

	/*
	 * Don't do anything if the station isn't already asleep. In
	 * the uAPSD case, the station will probably be marked asleep,
	 * in the PS-Poll case the station must be confused ...
	 */
	if (!test_sta_flag(rx->sta, WLAN_STA_PS_STA))
		return RX_CONTINUE;

	if (unlikely(ieee80211_is_pspoll(hdr->frame_control))) {
		ieee80211_sta_pspoll(&rx->sta->sta);

		/* Free PS Poll skb here instead of returning RX_DROP that would
		 * count as an dropped frame. */
		dev_kfree_skb(rx->skb);

		return RX_QUEUED;
	} else if (!ieee80211_has_morefrags(hdr->frame_control) &&
		   !(status->rx_flags & IEEE80211_RX_DEFERRED_RELEASE) &&
		   ieee80211_has_pm(hdr->frame_control) &&
		   (ieee80211_is_data_qos(hdr->frame_control) ||
		    ieee80211_is_qos_nullfunc(hdr->frame_control))) {
		u8 tid = ieee80211_get_tid(hdr);

		ieee80211_sta_uapsd_trigger(&rx->sta->sta, tid);
	}

	return RX_CONTINUE;
}

static ieee80211_rx_result debug_noinline
ieee80211_rx_h_sta_process(struct ieee80211_rx_data *rx)
{
	struct sta_info *sta = rx->sta;
	struct link_sta_info *link_sta = rx->link_sta;
	struct sk_buff *skb = rx->skb;
	struct ieee80211_rx_status *status = IEEE80211_SKB_RXCB(skb);
	struct ieee80211_hdr *hdr = (struct ieee80211_hdr *)skb->data;
	int i;

	if (!sta || !link_sta)
		return RX_CONTINUE;

	/*
	 * Update last_rx only for IBSS packets which are for the current
	 * BSSID and for station already AUTHORIZED to avoid keeping the
	 * current IBSS network alive in cases where other STAs start
	 * using different BSSID. This will also give the station another
	 * chance to restart the authentication/authorization in case
	 * something went wrong the first time.
	 */
	if (rx->sdata->vif.type == NL80211_IFTYPE_ADHOC) {
		u8 *bssid = ieee80211_get_bssid(hdr, rx->skb->len,
						NL80211_IFTYPE_ADHOC);
		if (ether_addr_equal(bssid, rx->sdata->u.ibss.bssid) &&
		    test_sta_flag(sta, WLAN_STA_AUTHORIZED)) {
			link_sta->rx_stats.last_rx = jiffies;
			if (ieee80211_is_data_present(hdr->frame_control) &&
			    !is_multicast_ether_addr(hdr->addr1))
				link_sta->rx_stats.last_rate =
					sta_stats_encode_rate(status);
		}
	} else if (rx->sdata->vif.type == NL80211_IFTYPE_OCB) {
		link_sta->rx_stats.last_rx = jiffies;
	} else if (!ieee80211_is_s1g_beacon(hdr->frame_control) &&
		   !is_multicast_ether_addr(hdr->addr1)) {
		/*
		 * Mesh beacons will update last_rx when if they are found to
		 * match the current local configuration when processed.
		 */
		link_sta->rx_stats.last_rx = jiffies;
		if (ieee80211_is_data_present(hdr->frame_control))
			link_sta->rx_stats.last_rate = sta_stats_encode_rate(status);
	}

	link_sta->rx_stats.fragments++;

	u64_stats_update_begin(&link_sta->rx_stats.syncp);
	link_sta->rx_stats.bytes += rx->skb->len;
	u64_stats_update_end(&link_sta->rx_stats.syncp);

	if (!(status->flag & RX_FLAG_NO_SIGNAL_VAL)) {
		link_sta->rx_stats.last_signal = status->signal;
		ewma_signal_add(&link_sta->rx_stats_avg.signal,
				-status->signal);
	}

	if (status->chains) {
		link_sta->rx_stats.chains = status->chains;
		for (i = 0; i < ARRAY_SIZE(status->chain_signal); i++) {
			int signal = status->chain_signal[i];

			if (!(status->chains & BIT(i)))
				continue;

			link_sta->rx_stats.chain_signal_last[i] = signal;
			ewma_signal_add(&link_sta->rx_stats_avg.chain_signal[i],
					-signal);
		}
	}

	if (ieee80211_is_s1g_beacon(hdr->frame_control))
		return RX_CONTINUE;

	/*
	 * Change STA power saving mode only at the end of a frame
	 * exchange sequence, and only for a data or management
	 * frame as specified in IEEE 802.11-2016 11.2.3.2
	 */
	if (!ieee80211_hw_check(&sta->local->hw, AP_LINK_PS) &&
	    !ieee80211_has_morefrags(hdr->frame_control) &&
	    !is_multicast_ether_addr(hdr->addr1) &&
	    (ieee80211_is_mgmt(hdr->frame_control) ||
	     ieee80211_is_data(hdr->frame_control)) &&
	    !(status->rx_flags & IEEE80211_RX_DEFERRED_RELEASE) &&
	    (rx->sdata->vif.type == NL80211_IFTYPE_AP ||
	     rx->sdata->vif.type == NL80211_IFTYPE_AP_VLAN)) {
		if (test_sta_flag(sta, WLAN_STA_PS_STA)) {
			if (!ieee80211_has_pm(hdr->frame_control))
				sta_ps_end(sta);
		} else {
			if (ieee80211_has_pm(hdr->frame_control))
				sta_ps_start(sta);
		}
	}

	/* mesh power save support */
	if (ieee80211_vif_is_mesh(&rx->sdata->vif))
		ieee80211_mps_rx_h_sta_process(sta, hdr);

	/*
	 * Drop (qos-)data::nullfunc frames silently, since they
	 * are used only to control station power saving mode.
	 */
	if (ieee80211_is_any_nullfunc(hdr->frame_control)) {
		I802_DEBUG_INC(rx->local->rx_handlers_drop_nullfunc);

		/*
		 * If we receive a 4-addr nullfunc frame from a STA
		 * that was not moved to a 4-addr STA vlan yet send
		 * the event to userspace and for older hostapd drop
		 * the frame to the monitor interface.
		 */
		if (ieee80211_has_a4(hdr->frame_control) &&
		    (rx->sdata->vif.type == NL80211_IFTYPE_AP ||
		     (rx->sdata->vif.type == NL80211_IFTYPE_AP_VLAN &&
		      !rx->sdata->u.vlan.sta))) {
			if (!test_and_set_sta_flag(sta, WLAN_STA_4ADDR_EVENT))
				cfg80211_rx_unexpected_4addr_frame(
					rx->sdata->dev, sta->sta.addr,
					GFP_ATOMIC);
			return RX_DROP_M_UNEXPECTED_4ADDR_FRAME;
		}
		/*
		 * Update counter and free packet here to avoid
		 * counting this as a dropped packed.
		 */
		link_sta->rx_stats.packets++;
		dev_kfree_skb(rx->skb);
		return RX_QUEUED;
	}

	return RX_CONTINUE;
} /* ieee80211_rx_h_sta_process */

static struct ieee80211_key *
ieee80211_rx_get_bigtk(struct ieee80211_rx_data *rx, int idx)
{
	struct ieee80211_key *key = NULL;
	int idx2;

	/* Make sure key gets set if either BIGTK key index is set so that
	 * ieee80211_drop_unencrypted_mgmt() can properly drop both unprotected
	 * Beacon frames and Beacon frames that claim to use another BIGTK key
	 * index (i.e., a key that we do not have).
	 */

	if (idx < 0) {
		idx = NUM_DEFAULT_KEYS + NUM_DEFAULT_MGMT_KEYS;
		idx2 = idx + 1;
	} else {
		if (idx == NUM_DEFAULT_KEYS + NUM_DEFAULT_MGMT_KEYS)
			idx2 = idx + 1;
		else
			idx2 = idx - 1;
	}

	if (rx->link_sta)
		key = rcu_dereference(rx->link_sta->gtk[idx]);
	if (!key)
		key = rcu_dereference(rx->link->gtk[idx]);
	if (!key && rx->link_sta)
		key = rcu_dereference(rx->link_sta->gtk[idx2]);
	if (!key)
		key = rcu_dereference(rx->link->gtk[idx2]);

	return key;
}

static ieee80211_rx_result debug_noinline
ieee80211_rx_h_decrypt(struct ieee80211_rx_data *rx)
{
	struct sk_buff *skb = rx->skb;
	struct ieee80211_rx_status *status = IEEE80211_SKB_RXCB(skb);
	struct ieee80211_hdr *hdr = (struct ieee80211_hdr *)skb->data;
	int keyidx;
	ieee80211_rx_result result = RX_DROP_U_DECRYPT_FAIL;
	struct ieee80211_key *sta_ptk = NULL;
	struct ieee80211_key *ptk_idx = NULL;
	int mmie_keyidx = -1;
	__le16 fc;

	if (ieee80211_is_ext(hdr->frame_control))
		return RX_CONTINUE;

	/*
	 * Key selection 101
	 *
	 * There are five types of keys:
	 *  - GTK (group keys)
	 *  - IGTK (group keys for management frames)
	 *  - BIGTK (group keys for Beacon frames)
	 *  - PTK (pairwise keys)
	 *  - STK (station-to-station pairwise keys)
	 *
	 * When selecting a key, we have to distinguish between multicast
	 * (including broadcast) and unicast frames, the latter can only
	 * use PTKs and STKs while the former always use GTKs, IGTKs, and
	 * BIGTKs. Unless, of course, actual WEP keys ("pre-RSNA") are used,
	 * then unicast frames can also use key indices like GTKs. Hence, if we
	 * don't have a PTK/STK we check the key index for a WEP key.
	 *
	 * Note that in a regular BSS, multicast frames are sent by the
	 * AP only, associated stations unicast the frame to the AP first
	 * which then multicasts it on their behalf.
	 *
	 * There is also a slight problem in IBSS mode: GTKs are negotiated
	 * with each station, that is something we don't currently handle.
	 * The spec seems to expect that one negotiates the same key with
	 * every station but there's no such requirement; VLANs could be
	 * possible.
	 */

	/* start without a key */
	rx->key = NULL;
	fc = hdr->frame_control;

	if (rx->sta) {
		int keyid = rx->sta->ptk_idx;
		sta_ptk = rcu_dereference(rx->sta->ptk[keyid]);

		if (ieee80211_has_protected(fc) &&
		    !(status->flag & RX_FLAG_IV_STRIPPED)) {
			keyid = ieee80211_get_keyid(rx->skb);

			if (unlikely(keyid < 0))
				return RX_DROP_U_NO_KEY_ID;

			ptk_idx = rcu_dereference(rx->sta->ptk[keyid]);
		}
	}

	if (!ieee80211_has_protected(fc))
		mmie_keyidx = ieee80211_get_mmie_keyidx(rx->skb);

	if (!is_multicast_ether_addr(hdr->addr1) && sta_ptk) {
		rx->key = ptk_idx ? ptk_idx : sta_ptk;
		if ((status->flag & RX_FLAG_DECRYPTED) &&
		    (status->flag & RX_FLAG_IV_STRIPPED))
			return RX_CONTINUE;
		/* Skip decryption if the frame is not protected. */
		if (!ieee80211_has_protected(fc))
			return RX_CONTINUE;
	} else if (mmie_keyidx >= 0 && ieee80211_is_beacon(fc)) {
		/* Broadcast/multicast robust management frame / BIP */
		if ((status->flag & RX_FLAG_DECRYPTED) &&
		    (status->flag & RX_FLAG_IV_STRIPPED))
			return RX_CONTINUE;

		if (mmie_keyidx < NUM_DEFAULT_KEYS + NUM_DEFAULT_MGMT_KEYS ||
		    mmie_keyidx >= NUM_DEFAULT_KEYS + NUM_DEFAULT_MGMT_KEYS +
				   NUM_DEFAULT_BEACON_KEYS) {
			if (rx->sdata->dev)
				cfg80211_rx_unprot_mlme_mgmt(rx->sdata->dev,
							     skb->data,
							     skb->len);
			return RX_DROP_M_BAD_BCN_KEYIDX;
		}

		rx->key = ieee80211_rx_get_bigtk(rx, mmie_keyidx);
		if (!rx->key)
			return RX_CONTINUE; /* Beacon protection not in use */
	} else if (mmie_keyidx >= 0) {
		/* Broadcast/multicast robust management frame / BIP */
		if ((status->flag & RX_FLAG_DECRYPTED) &&
		    (status->flag & RX_FLAG_IV_STRIPPED))
			return RX_CONTINUE;

		if (mmie_keyidx < NUM_DEFAULT_KEYS ||
		    mmie_keyidx >= NUM_DEFAULT_KEYS + NUM_DEFAULT_MGMT_KEYS)
			return RX_DROP_M_BAD_MGMT_KEYIDX; /* unexpected BIP keyidx */
		if (rx->link_sta) {
			if (ieee80211_is_group_privacy_action(skb) &&
			    test_sta_flag(rx->sta, WLAN_STA_MFP))
				return RX_DROP_MONITOR;

			rx->key = rcu_dereference(rx->link_sta->gtk[mmie_keyidx]);
		}
		if (!rx->key)
			rx->key = rcu_dereference(rx->link->gtk[mmie_keyidx]);
	} else if (!ieee80211_has_protected(fc)) {
		/*
		 * The frame was not protected, so skip decryption. However, we
		 * need to set rx->key if there is a key that could have been
		 * used so that the frame may be dropped if encryption would
		 * have been expected.
		 */
		struct ieee80211_key *key = NULL;
		int i;

		if (ieee80211_is_beacon(fc)) {
			key = ieee80211_rx_get_bigtk(rx, -1);
		} else if (ieee80211_is_mgmt(fc) &&
			   is_multicast_ether_addr(hdr->addr1)) {
			key = rcu_dereference(rx->link->default_mgmt_key);
		} else {
			if (rx->link_sta) {
				for (i = 0; i < NUM_DEFAULT_KEYS; i++) {
					key = rcu_dereference(rx->link_sta->gtk[i]);
					if (key)
						break;
				}
			}
			if (!key) {
				for (i = 0; i < NUM_DEFAULT_KEYS; i++) {
					key = rcu_dereference(rx->link->gtk[i]);
					if (key)
						break;
				}
			}
		}
		if (key)
			rx->key = key;
		return RX_CONTINUE;
	} else {
		/*
		 * The device doesn't give us the IV so we won't be
		 * able to look up the key. That's ok though, we
		 * don't need to decrypt the frame, we just won't
		 * be able to keep statistics accurate.
		 * Except for key threshold notifications, should
		 * we somehow allow the driver to tell us which key
		 * the hardware used if this flag is set?
		 */
		if ((status->flag & RX_FLAG_DECRYPTED) &&
		    (status->flag & RX_FLAG_IV_STRIPPED))
			return RX_CONTINUE;

		keyidx = ieee80211_get_keyid(rx->skb);

		if (unlikely(keyidx < 0))
			return RX_DROP_U_NO_KEY_ID;

		/* check per-station GTK first, if multicast packet */
		if (is_multicast_ether_addr(hdr->addr1) && rx->link_sta)
			rx->key = rcu_dereference(rx->link_sta->gtk[keyidx]);

		/* if not found, try default key */
		if (!rx->key) {
			if (is_multicast_ether_addr(hdr->addr1))
				rx->key = rcu_dereference(rx->link->gtk[keyidx]);
			if (!rx->key)
				rx->key = rcu_dereference(rx->sdata->keys[keyidx]);

			/*
			 * RSNA-protected unicast frames should always be
			 * sent with pairwise or station-to-station keys,
			 * but for WEP we allow using a key index as well.
			 */
			if (rx->key &&
			    rx->key->conf.cipher != WLAN_CIPHER_SUITE_WEP40 &&
			    rx->key->conf.cipher != WLAN_CIPHER_SUITE_WEP104 &&
			    !is_multicast_ether_addr(hdr->addr1))
				rx->key = NULL;
		}
	}

	if (rx->key) {
		if (unlikely(rx->key->flags & KEY_FLAG_TAINTED))
			return RX_DROP_MONITOR;

		/* TODO: add threshold stuff again */
	} else {
		return RX_DROP_MONITOR;
	}

	switch (rx->key->conf.cipher) {
	case WLAN_CIPHER_SUITE_WEP40:
	case WLAN_CIPHER_SUITE_WEP104:
		result = ieee80211_crypto_wep_decrypt(rx);
		break;
	case WLAN_CIPHER_SUITE_TKIP:
		result = ieee80211_crypto_tkip_decrypt(rx);
		break;
	case WLAN_CIPHER_SUITE_CCMP:
		result = ieee80211_crypto_ccmp_decrypt(
			rx, IEEE80211_CCMP_MIC_LEN);
		break;
	case WLAN_CIPHER_SUITE_CCMP_256:
		result = ieee80211_crypto_ccmp_decrypt(
			rx, IEEE80211_CCMP_256_MIC_LEN);
		break;
	case WLAN_CIPHER_SUITE_AES_CMAC:
		result = ieee80211_crypto_aes_cmac_decrypt(rx);
		break;
	case WLAN_CIPHER_SUITE_BIP_CMAC_256:
		result = ieee80211_crypto_aes_cmac_256_decrypt(rx);
		break;
	case WLAN_CIPHER_SUITE_BIP_GMAC_128:
	case WLAN_CIPHER_SUITE_BIP_GMAC_256:
		result = ieee80211_crypto_aes_gmac_decrypt(rx);
		break;
	case WLAN_CIPHER_SUITE_GCMP:
	case WLAN_CIPHER_SUITE_GCMP_256:
		result = ieee80211_crypto_gcmp_decrypt(rx);
		break;
	default:
		result = RX_DROP_U_BAD_CIPHER;
	}

	/* the hdr variable is invalid after the decrypt handlers */

	/* either the frame has been decrypted or will be dropped */
	status->flag |= RX_FLAG_DECRYPTED;

	if (unlikely(ieee80211_is_beacon(fc) && RX_RES_IS_UNUSABLE(result) &&
		     rx->sdata->dev))
		cfg80211_rx_unprot_mlme_mgmt(rx->sdata->dev,
					     skb->data, skb->len);

	return result;
}

void ieee80211_init_frag_cache(struct ieee80211_fragment_cache *cache)
{
	int i;

	for (i = 0; i < ARRAY_SIZE(cache->entries); i++)
		skb_queue_head_init(&cache->entries[i].skb_list);
}

void ieee80211_destroy_frag_cache(struct ieee80211_fragment_cache *cache)
{
	int i;

	for (i = 0; i < ARRAY_SIZE(cache->entries); i++)
		__skb_queue_purge(&cache->entries[i].skb_list);
}

static inline struct ieee80211_fragment_entry *
ieee80211_reassemble_add(struct ieee80211_fragment_cache *cache,
			 unsigned int frag, unsigned int seq, int rx_queue,
			 struct sk_buff **skb)
{
	struct ieee80211_fragment_entry *entry;

	entry = &cache->entries[cache->next++];
	if (cache->next >= IEEE80211_FRAGMENT_MAX)
		cache->next = 0;

	__skb_queue_purge(&entry->skb_list);

	__skb_queue_tail(&entry->skb_list, *skb); /* no need for locking */
	*skb = NULL;
	entry->first_frag_time = jiffies;
	entry->seq = seq;
	entry->rx_queue = rx_queue;
	entry->last_frag = frag;
	entry->check_sequential_pn = false;
	entry->extra_len = 0;

	return entry;
}

static inline struct ieee80211_fragment_entry *
ieee80211_reassemble_find(struct ieee80211_fragment_cache *cache,
			  unsigned int frag, unsigned int seq,
			  int rx_queue, struct ieee80211_hdr *hdr)
{
	struct ieee80211_fragment_entry *entry;
	int i, idx;

	idx = cache->next;
	for (i = 0; i < IEEE80211_FRAGMENT_MAX; i++) {
		struct ieee80211_hdr *f_hdr;
		struct sk_buff *f_skb;

		idx--;
		if (idx < 0)
			idx = IEEE80211_FRAGMENT_MAX - 1;

		entry = &cache->entries[idx];
		if (skb_queue_empty(&entry->skb_list) || entry->seq != seq ||
		    entry->rx_queue != rx_queue ||
		    entry->last_frag + 1 != frag)
			continue;

		f_skb = __skb_peek(&entry->skb_list);
		f_hdr = (struct ieee80211_hdr *) f_skb->data;

		/*
		 * Check ftype and addresses are equal, else check next fragment
		 */
		if (((hdr->frame_control ^ f_hdr->frame_control) &
		     cpu_to_le16(IEEE80211_FCTL_FTYPE)) ||
		    !ether_addr_equal(hdr->addr1, f_hdr->addr1) ||
		    !ether_addr_equal(hdr->addr2, f_hdr->addr2))
			continue;

		if (time_after(jiffies, entry->first_frag_time + 2 * HZ)) {
			__skb_queue_purge(&entry->skb_list);
			continue;
		}
		return entry;
	}

	return NULL;
}

static bool requires_sequential_pn(struct ieee80211_rx_data *rx, __le16 fc)
{
	return rx->key &&
		(rx->key->conf.cipher == WLAN_CIPHER_SUITE_CCMP ||
		 rx->key->conf.cipher == WLAN_CIPHER_SUITE_CCMP_256 ||
		 rx->key->conf.cipher == WLAN_CIPHER_SUITE_GCMP ||
		 rx->key->conf.cipher == WLAN_CIPHER_SUITE_GCMP_256) &&
		ieee80211_has_protected(fc);
}

static ieee80211_rx_result debug_noinline
ieee80211_rx_h_defragment(struct ieee80211_rx_data *rx)
{
	struct ieee80211_fragment_cache *cache = &rx->sdata->frags;
	struct ieee80211_hdr *hdr;
	u16 sc;
	__le16 fc;
	unsigned int frag, seq;
	struct ieee80211_fragment_entry *entry;
	struct sk_buff *skb;
	struct ieee80211_rx_status *status = IEEE80211_SKB_RXCB(rx->skb);

	hdr = (struct ieee80211_hdr *)rx->skb->data;
	fc = hdr->frame_control;

	if (ieee80211_is_ctl(fc) || ieee80211_is_ext(fc))
		return RX_CONTINUE;

	sc = le16_to_cpu(hdr->seq_ctrl);
	frag = sc & IEEE80211_SCTL_FRAG;

	if (rx->sta)
		cache = &rx->sta->frags;

	if (likely(!ieee80211_has_morefrags(fc) && frag == 0))
		goto out;

	if (is_multicast_ether_addr(hdr->addr1))
		return RX_DROP_MONITOR;

	I802_DEBUG_INC(rx->local->rx_handlers_fragments);

	if (skb_linearize(rx->skb))
		return RX_DROP_U_OOM;

	/*
	 *  skb_linearize() might change the skb->data and
	 *  previously cached variables (in this case, hdr) need to
	 *  be refreshed with the new data.
	 */
	hdr = (struct ieee80211_hdr *)rx->skb->data;
	seq = (sc & IEEE80211_SCTL_SEQ) >> 4;

	if (frag == 0) {
		/* This is the first fragment of a new frame. */
		entry = ieee80211_reassemble_add(cache, frag, seq,
						 rx->seqno_idx, &(rx->skb));
		if (requires_sequential_pn(rx, fc)) {
			int queue = rx->security_idx;

			/* Store CCMP/GCMP PN so that we can verify that the
			 * next fragment has a sequential PN value.
			 */
			entry->check_sequential_pn = true;
			entry->is_protected = true;
			entry->key_color = rx->key->color;
			memcpy(entry->last_pn,
			       rx->key->u.ccmp.rx_pn[queue],
			       IEEE80211_CCMP_PN_LEN);
			BUILD_BUG_ON(offsetof(struct ieee80211_key,
					      u.ccmp.rx_pn) !=
				     offsetof(struct ieee80211_key,
					      u.gcmp.rx_pn));
			BUILD_BUG_ON(sizeof(rx->key->u.ccmp.rx_pn[queue]) !=
				     sizeof(rx->key->u.gcmp.rx_pn[queue]));
			BUILD_BUG_ON(IEEE80211_CCMP_PN_LEN !=
				     IEEE80211_GCMP_PN_LEN);
		} else if (rx->key &&
			   (ieee80211_has_protected(fc) ||
			    (status->flag & RX_FLAG_DECRYPTED))) {
			entry->is_protected = true;
			entry->key_color = rx->key->color;
		}
		return RX_QUEUED;
	}

	/* This is a fragment for a frame that should already be pending in
	 * fragment cache. Add this fragment to the end of the pending entry.
	 */
	entry = ieee80211_reassemble_find(cache, frag, seq,
					  rx->seqno_idx, hdr);
	if (!entry) {
		I802_DEBUG_INC(rx->local->rx_handlers_drop_defrag);
		return RX_DROP_MONITOR;
	}

	/* "The receiver shall discard MSDUs and MMPDUs whose constituent
	 *  MPDU PN values are not incrementing in steps of 1."
	 * see IEEE P802.11-REVmc/D5.0, 12.5.3.4.4, item d (for CCMP)
	 * and IEEE P802.11-REVmc/D5.0, 12.5.5.4.4, item d (for GCMP)
	 */
	if (entry->check_sequential_pn) {
		int i;
		u8 pn[IEEE80211_CCMP_PN_LEN], *rpn;

		if (!requires_sequential_pn(rx, fc))
			return RX_DROP_U_NONSEQ_PN;

		/* Prevent mixed key and fragment cache attacks */
		if (entry->key_color != rx->key->color)
			return RX_DROP_U_BAD_KEY_COLOR;

		memcpy(pn, entry->last_pn, IEEE80211_CCMP_PN_LEN);
		for (i = IEEE80211_CCMP_PN_LEN - 1; i >= 0; i--) {
			pn[i]++;
			if (pn[i])
				break;
		}

		rpn = rx->ccm_gcm.pn;
		if (memcmp(pn, rpn, IEEE80211_CCMP_PN_LEN))
			return RX_DROP_U_REPLAY;
		memcpy(entry->last_pn, pn, IEEE80211_CCMP_PN_LEN);
	} else if (entry->is_protected &&
		   (!rx->key ||
		    (!ieee80211_has_protected(fc) &&
		     !(status->flag & RX_FLAG_DECRYPTED)) ||
		    rx->key->color != entry->key_color)) {
		/* Drop this as a mixed key or fragment cache attack, even
		 * if for TKIP Michael MIC should protect us, and WEP is a
		 * lost cause anyway.
		 */
		return RX_DROP_U_EXPECT_DEFRAG_PROT;
	} else if (entry->is_protected && rx->key &&
		   entry->key_color != rx->key->color &&
		   (status->flag & RX_FLAG_DECRYPTED)) {
		return RX_DROP_U_BAD_KEY_COLOR;
	}

	skb_pull(rx->skb, ieee80211_hdrlen(fc));
	__skb_queue_tail(&entry->skb_list, rx->skb);
	entry->last_frag = frag;
	entry->extra_len += rx->skb->len;
	if (ieee80211_has_morefrags(fc)) {
		rx->skb = NULL;
		return RX_QUEUED;
	}

	rx->skb = __skb_dequeue(&entry->skb_list);
	if (skb_tailroom(rx->skb) < entry->extra_len) {
		I802_DEBUG_INC(rx->local->rx_expand_skb_head_defrag);
		if (unlikely(pskb_expand_head(rx->skb, 0, entry->extra_len,
					      GFP_ATOMIC))) {
			I802_DEBUG_INC(rx->local->rx_handlers_drop_defrag);
			__skb_queue_purge(&entry->skb_list);
			return RX_DROP_U_OOM;
		}
	}
	while ((skb = __skb_dequeue(&entry->skb_list))) {
		skb_put_data(rx->skb, skb->data, skb->len);
		dev_kfree_skb(skb);
	}

 out:
	ieee80211_led_rx(rx->local);
	if (rx->sta)
		rx->link_sta->rx_stats.packets++;
	return RX_CONTINUE;
}

static int ieee80211_802_1x_port_control(struct ieee80211_rx_data *rx)
{
	if (unlikely(!rx->sta || !test_sta_flag(rx->sta, WLAN_STA_AUTHORIZED)))
		return -EACCES;

	return 0;
}

static int ieee80211_drop_unencrypted(struct ieee80211_rx_data *rx, __le16 fc)
{
	struct sk_buff *skb = rx->skb;
	struct ieee80211_rx_status *status = IEEE80211_SKB_RXCB(skb);

	/*
	 * Pass through unencrypted frames if the hardware has
	 * decrypted them already.
	 */
	if (status->flag & RX_FLAG_DECRYPTED)
		return 0;

	/* Drop unencrypted frames if key is set. */
	if (unlikely(!ieee80211_has_protected(fc) &&
		     !ieee80211_is_any_nullfunc(fc) &&
		     ieee80211_is_data(fc) && rx->key))
		return -EACCES;

	return 0;
}

static ieee80211_rx_result
ieee80211_drop_unencrypted_mgmt(struct ieee80211_rx_data *rx)
{
	struct ieee80211_rx_status *status = IEEE80211_SKB_RXCB(rx->skb);
	struct ieee80211_mgmt *mgmt = (void *)rx->skb->data;
	__le16 fc = mgmt->frame_control;

	/*
	 * Pass through unencrypted frames if the hardware has
	 * decrypted them already.
	 */
	if (status->flag & RX_FLAG_DECRYPTED)
		return RX_CONTINUE;

	/* drop unicast protected dual (that wasn't protected) */
	if (ieee80211_is_action(fc) &&
	    mgmt->u.action.category == WLAN_CATEGORY_PROTECTED_DUAL_OF_ACTION)
		return RX_DROP_U_UNPROT_DUAL;

	if (rx->sta && test_sta_flag(rx->sta, WLAN_STA_MFP)) {
		if (unlikely(!ieee80211_has_protected(fc) &&
			     ieee80211_is_unicast_robust_mgmt_frame(rx->skb))) {
			if (ieee80211_is_deauth(fc) ||
			    ieee80211_is_disassoc(fc)) {
				/*
				 * Permit unprotected deauth/disassoc frames
				 * during 4-way-HS (key is installed after HS).
				 */
				if (!rx->key)
					return RX_CONTINUE;

				cfg80211_rx_unprot_mlme_mgmt(rx->sdata->dev,
							     rx->skb->data,
							     rx->skb->len);
			}
			return RX_DROP_U_UNPROT_UCAST_MGMT;
		}
		/* BIP does not use Protected field, so need to check MMIE */
		if (unlikely(ieee80211_is_multicast_robust_mgmt_frame(rx->skb) &&
			     ieee80211_get_mmie_keyidx(rx->skb) < 0)) {
			if (ieee80211_is_deauth(fc) ||
			    ieee80211_is_disassoc(fc))
				cfg80211_rx_unprot_mlme_mgmt(rx->sdata->dev,
							     rx->skb->data,
							     rx->skb->len);
			return RX_DROP_U_UNPROT_MCAST_MGMT;
		}
		if (unlikely(ieee80211_is_beacon(fc) && rx->key &&
			     ieee80211_get_mmie_keyidx(rx->skb) < 0)) {
			cfg80211_rx_unprot_mlme_mgmt(rx->sdata->dev,
						     rx->skb->data,
						     rx->skb->len);
			return RX_DROP_U_UNPROT_BEACON;
		}
		/*
		 * When using MFP, Action frames are not allowed prior to
		 * having configured keys.
		 */
		if (unlikely(ieee80211_is_action(fc) && !rx->key &&
			     ieee80211_is_robust_mgmt_frame(rx->skb)))
			return RX_DROP_U_UNPROT_ACTION;

		/* drop unicast public action frames when using MPF */
		if (is_unicast_ether_addr(mgmt->da) &&
<<<<<<< HEAD
		    ieee80211_is_public_action((void *)rx->skb->data,
					       rx->skb->len))
			return RX_DROP_U_UNPROT_UNICAST_PUB_ACTION;
=======
		    ieee80211_is_protected_dual_of_public_action(rx->skb))
			return -EACCES;
>>>>>>> c17cda15
	}

	return RX_CONTINUE;
}

static ieee80211_rx_result
__ieee80211_data_to_8023(struct ieee80211_rx_data *rx, bool *port_control)
{
	struct ieee80211_sub_if_data *sdata = rx->sdata;
	struct ieee80211_hdr *hdr = (struct ieee80211_hdr *)rx->skb->data;
	bool check_port_control = false;
	struct ethhdr *ehdr;
	int ret;

	*port_control = false;
	if (ieee80211_has_a4(hdr->frame_control) &&
	    sdata->vif.type == NL80211_IFTYPE_AP_VLAN && !sdata->u.vlan.sta)
		return RX_DROP_U_UNEXPECTED_VLAN_4ADDR;

	if (sdata->vif.type == NL80211_IFTYPE_STATION &&
	    !!sdata->u.mgd.use_4addr != !!ieee80211_has_a4(hdr->frame_control)) {
		if (!sdata->u.mgd.use_4addr)
			return RX_DROP_U_UNEXPECTED_STA_4ADDR;
		else if (!ether_addr_equal(hdr->addr1, sdata->vif.addr))
			check_port_control = true;
	}

	if (is_multicast_ether_addr(hdr->addr1) &&
	    sdata->vif.type == NL80211_IFTYPE_AP_VLAN && sdata->u.vlan.sta)
		return RX_DROP_U_UNEXPECTED_VLAN_MCAST;

	ret = ieee80211_data_to_8023(rx->skb, sdata->vif.addr, sdata->vif.type);
	if (ret < 0)
		return RX_DROP_U_INVALID_8023;

	ehdr = (struct ethhdr *) rx->skb->data;
	if (ehdr->h_proto == rx->sdata->control_port_protocol)
		*port_control = true;
	else if (check_port_control)
		return RX_DROP_U_NOT_PORT_CONTROL;

	return RX_CONTINUE;
}

bool ieee80211_is_our_addr(struct ieee80211_sub_if_data *sdata,
			   const u8 *addr, int *out_link_id)
{
	unsigned int link_id;

	/* non-MLO, or MLD address replaced by hardware */
	if (ether_addr_equal(sdata->vif.addr, addr))
		return true;

	if (!ieee80211_vif_is_mld(&sdata->vif))
		return false;

	for (link_id = 0; link_id < ARRAY_SIZE(sdata->vif.link_conf); link_id++) {
		struct ieee80211_bss_conf *conf;

		conf = rcu_dereference(sdata->vif.link_conf[link_id]);

		if (!conf)
			continue;
		if (ether_addr_equal(conf->addr, addr)) {
			if (out_link_id)
				*out_link_id = link_id;
			return true;
		}
	}

	return false;
}

/*
 * requires that rx->skb is a frame with ethernet header
 */
static bool ieee80211_frame_allowed(struct ieee80211_rx_data *rx, __le16 fc)
{
	static const u8 pae_group_addr[ETH_ALEN] __aligned(2)
		= { 0x01, 0x80, 0xC2, 0x00, 0x00, 0x03 };
	struct ethhdr *ehdr = (struct ethhdr *) rx->skb->data;

	/*
	 * Allow EAPOL frames to us/the PAE group address regardless of
	 * whether the frame was encrypted or not, and always disallow
	 * all other destination addresses for them.
	 */
	if (unlikely(ehdr->h_proto == rx->sdata->control_port_protocol))
		return ieee80211_is_our_addr(rx->sdata, ehdr->h_dest, NULL) ||
		       ether_addr_equal(ehdr->h_dest, pae_group_addr);

	if (ieee80211_802_1x_port_control(rx) ||
	    ieee80211_drop_unencrypted(rx, fc))
		return false;

	return true;
}

static void ieee80211_deliver_skb_to_local_stack(struct sk_buff *skb,
						 struct ieee80211_rx_data *rx)
{
	struct ieee80211_sub_if_data *sdata = rx->sdata;
	struct net_device *dev = sdata->dev;

	if (unlikely((skb->protocol == sdata->control_port_protocol ||
		     (skb->protocol == cpu_to_be16(ETH_P_PREAUTH) &&
		      !sdata->control_port_no_preauth)) &&
		     sdata->control_port_over_nl80211)) {
		struct ieee80211_rx_status *status = IEEE80211_SKB_RXCB(skb);
		bool noencrypt = !(status->flag & RX_FLAG_DECRYPTED);

		cfg80211_rx_control_port(dev, skb, noencrypt, rx->link_id);
		dev_kfree_skb(skb);
	} else {
		struct ethhdr *ehdr = (void *)skb_mac_header(skb);

		memset(skb->cb, 0, sizeof(skb->cb));

		/*
		 * 802.1X over 802.11 requires that the authenticator address
		 * be used for EAPOL frames. However, 802.1X allows the use of
		 * the PAE group address instead. If the interface is part of
		 * a bridge and we pass the frame with the PAE group address,
		 * then the bridge will forward it to the network (even if the
		 * client was not associated yet), which isn't supposed to
		 * happen.
		 * To avoid that, rewrite the destination address to our own
		 * address, so that the authenticator (e.g. hostapd) will see
		 * the frame, but bridge won't forward it anywhere else. Note
		 * that due to earlier filtering, the only other address can
		 * be the PAE group address, unless the hardware allowed them
		 * through in 802.3 offloaded mode.
		 */
		if (unlikely(skb->protocol == sdata->control_port_protocol &&
			     !ether_addr_equal(ehdr->h_dest, sdata->vif.addr)))
			ether_addr_copy(ehdr->h_dest, sdata->vif.addr);

		/* deliver to local stack */
		if (rx->list)
			list_add_tail(&skb->list, rx->list);
		else
			netif_receive_skb(skb);
	}
}

/*
 * requires that rx->skb is a frame with ethernet header
 */
static void
ieee80211_deliver_skb(struct ieee80211_rx_data *rx)
{
	struct ieee80211_sub_if_data *sdata = rx->sdata;
	struct net_device *dev = sdata->dev;
	struct sk_buff *skb, *xmit_skb;
	struct ethhdr *ehdr = (struct ethhdr *) rx->skb->data;
	struct sta_info *dsta;

	skb = rx->skb;
	xmit_skb = NULL;

	dev_sw_netstats_rx_add(dev, skb->len);

	if (rx->sta) {
		/* The seqno index has the same property as needed
		 * for the rx_msdu field, i.e. it is IEEE80211_NUM_TIDS
		 * for non-QoS-data frames. Here we know it's a data
		 * frame, so count MSDUs.
		 */
		u64_stats_update_begin(&rx->link_sta->rx_stats.syncp);
		rx->link_sta->rx_stats.msdu[rx->seqno_idx]++;
		u64_stats_update_end(&rx->link_sta->rx_stats.syncp);
	}

	if ((sdata->vif.type == NL80211_IFTYPE_AP ||
	     sdata->vif.type == NL80211_IFTYPE_AP_VLAN) &&
	    !(sdata->flags & IEEE80211_SDATA_DONT_BRIDGE_PACKETS) &&
	    ehdr->h_proto != rx->sdata->control_port_protocol &&
	    (sdata->vif.type != NL80211_IFTYPE_AP_VLAN || !sdata->u.vlan.sta)) {
		if (is_multicast_ether_addr(ehdr->h_dest) &&
		    ieee80211_vif_get_num_mcast_if(sdata) != 0) {
			/*
			 * send multicast frames both to higher layers in
			 * local net stack and back to the wireless medium
			 */
			xmit_skb = skb_copy(skb, GFP_ATOMIC);
			if (!xmit_skb)
				net_info_ratelimited("%s: failed to clone multicast frame\n",
						    dev->name);
		} else if (!is_multicast_ether_addr(ehdr->h_dest) &&
			   !ether_addr_equal(ehdr->h_dest, ehdr->h_source)) {
			dsta = sta_info_get(sdata, ehdr->h_dest);
			if (dsta) {
				/*
				 * The destination station is associated to
				 * this AP (in this VLAN), so send the frame
				 * directly to it and do not pass it to local
				 * net stack.
				 */
				xmit_skb = skb;
				skb = NULL;
			}
		}
	}

#ifndef CONFIG_HAVE_EFFICIENT_UNALIGNED_ACCESS
	if (skb) {
		/* 'align' will only take the values 0 or 2 here since all
		 * frames are required to be aligned to 2-byte boundaries
		 * when being passed to mac80211; the code here works just
		 * as well if that isn't true, but mac80211 assumes it can
		 * access fields as 2-byte aligned (e.g. for ether_addr_equal)
		 */
		int align;

		align = (unsigned long)(skb->data + sizeof(struct ethhdr)) & 3;
		if (align) {
			if (WARN_ON(skb_headroom(skb) < 3)) {
				dev_kfree_skb(skb);
				skb = NULL;
			} else {
				u8 *data = skb->data;
				size_t len = skb_headlen(skb);
				skb->data -= align;
				memmove(skb->data, data, len);
				skb_set_tail_pointer(skb, len);
			}
		}
	}
#endif

	if (skb) {
		skb->protocol = eth_type_trans(skb, dev);
		ieee80211_deliver_skb_to_local_stack(skb, rx);
	}

	if (xmit_skb) {
		/*
		 * Send to wireless media and increase priority by 256 to
		 * keep the received priority instead of reclassifying
		 * the frame (see cfg80211_classify8021d).
		 */
		xmit_skb->priority += 256;
		xmit_skb->protocol = htons(ETH_P_802_3);
		skb_reset_network_header(xmit_skb);
		skb_reset_mac_header(xmit_skb);
		dev_queue_xmit(xmit_skb);
	}
}

#ifdef CONFIG_MAC80211_MESH
static bool
ieee80211_rx_mesh_fast_forward(struct ieee80211_sub_if_data *sdata,
			       struct sk_buff *skb, int hdrlen)
{
	struct ieee80211_if_mesh *ifmsh = &sdata->u.mesh;
	struct ieee80211_mesh_fast_tx *entry = NULL;
	struct ieee80211s_hdr *mesh_hdr;
	struct tid_ampdu_tx *tid_tx;
	struct sta_info *sta;
	struct ethhdr eth;
	u8 tid;

	mesh_hdr = (struct ieee80211s_hdr *)(skb->data + sizeof(eth));
	if ((mesh_hdr->flags & MESH_FLAGS_AE) == MESH_FLAGS_AE_A5_A6)
		entry = mesh_fast_tx_get(sdata, mesh_hdr->eaddr1);
	else if (!(mesh_hdr->flags & MESH_FLAGS_AE))
		entry = mesh_fast_tx_get(sdata, skb->data);
	if (!entry)
		return false;

	sta = rcu_dereference(entry->mpath->next_hop);
	if (!sta)
		return false;

	if (skb_linearize(skb))
		return false;

	tid = skb->priority & IEEE80211_QOS_CTL_TAG1D_MASK;
	tid_tx = rcu_dereference(sta->ampdu_mlme.tid_tx[tid]);
	if (tid_tx) {
		if (!test_bit(HT_AGG_STATE_OPERATIONAL, &tid_tx->state))
			return false;

		if (tid_tx->timeout)
			tid_tx->last_tx = jiffies;
	}

	ieee80211_aggr_check(sdata, sta, skb);

	if (ieee80211_get_8023_tunnel_proto(skb->data + hdrlen,
					    &skb->protocol))
		hdrlen += ETH_ALEN;
	else
		skb->protocol = htons(skb->len - hdrlen);
	skb_set_network_header(skb, hdrlen + 2);

	skb->dev = sdata->dev;
	memcpy(&eth, skb->data, ETH_HLEN - 2);
	skb_pull(skb, 2);
	__ieee80211_xmit_fast(sdata, sta, &entry->fast_tx, skb, tid_tx,
			      eth.h_dest, eth.h_source);
	IEEE80211_IFSTA_MESH_CTR_INC(ifmsh, fwded_unicast);
	IEEE80211_IFSTA_MESH_CTR_INC(ifmsh, fwded_frames);

	return true;
}
#endif

static ieee80211_rx_result
ieee80211_rx_mesh_data(struct ieee80211_sub_if_data *sdata, struct sta_info *sta,
		       struct sk_buff *skb)
{
#ifdef CONFIG_MAC80211_MESH
	struct ieee80211_if_mesh *ifmsh = &sdata->u.mesh;
	struct ieee80211_local *local = sdata->local;
	uint16_t fc = IEEE80211_FTYPE_DATA | IEEE80211_STYPE_QOS_DATA;
	struct ieee80211_hdr hdr = {
		.frame_control = cpu_to_le16(fc)
	};
	struct ieee80211_hdr *fwd_hdr;
	struct ieee80211s_hdr *mesh_hdr;
	struct ieee80211_tx_info *info;
	struct sk_buff *fwd_skb;
	struct ethhdr *eth;
	bool multicast;
	int tailroom = 0;
	int hdrlen, mesh_hdrlen;
	u8 *qos;

	if (!ieee80211_vif_is_mesh(&sdata->vif))
		return RX_CONTINUE;

	if (!pskb_may_pull(skb, sizeof(*eth) + 6))
		return RX_DROP_MONITOR;

	mesh_hdr = (struct ieee80211s_hdr *)(skb->data + sizeof(*eth));
	mesh_hdrlen = ieee80211_get_mesh_hdrlen(mesh_hdr);

	if (!pskb_may_pull(skb, sizeof(*eth) + mesh_hdrlen))
		return RX_DROP_MONITOR;

	eth = (struct ethhdr *)skb->data;
	multicast = is_multicast_ether_addr(eth->h_dest);

	mesh_hdr = (struct ieee80211s_hdr *)(eth + 1);
	if (!mesh_hdr->ttl)
		return RX_DROP_MONITOR;

	/* frame is in RMC, don't forward */
	if (is_multicast_ether_addr(eth->h_dest) &&
	    mesh_rmc_check(sdata, eth->h_source, mesh_hdr))
		return RX_DROP_MONITOR;

	/* forward packet */
	if (sdata->crypto_tx_tailroom_needed_cnt)
		tailroom = IEEE80211_ENCRYPT_TAILROOM;

	if (mesh_hdr->flags & MESH_FLAGS_AE) {
		struct mesh_path *mppath;
		char *proxied_addr;
		bool update = false;

		if (multicast)
			proxied_addr = mesh_hdr->eaddr1;
		else if ((mesh_hdr->flags & MESH_FLAGS_AE) == MESH_FLAGS_AE_A5_A6)
			/* has_a4 already checked in ieee80211_rx_mesh_check */
			proxied_addr = mesh_hdr->eaddr2;
		else
			return RX_DROP_MONITOR;

		rcu_read_lock();
		mppath = mpp_path_lookup(sdata, proxied_addr);
		if (!mppath) {
			mpp_path_add(sdata, proxied_addr, eth->h_source);
		} else {
			spin_lock_bh(&mppath->state_lock);
			if (!ether_addr_equal(mppath->mpp, eth->h_source)) {
				memcpy(mppath->mpp, eth->h_source, ETH_ALEN);
				update = true;
			}
			mppath->exp_time = jiffies;
			spin_unlock_bh(&mppath->state_lock);
		}

		/* flush fast xmit cache if the address path changed */
		if (update)
			mesh_fast_tx_flush_addr(sdata, proxied_addr);

		rcu_read_unlock();
	}

	/* Frame has reached destination.  Don't forward */
	if (ether_addr_equal(sdata->vif.addr, eth->h_dest))
		goto rx_accept;

	if (!--mesh_hdr->ttl) {
		if (multicast)
			goto rx_accept;

		IEEE80211_IFSTA_MESH_CTR_INC(ifmsh, dropped_frames_ttl);
		return RX_DROP_MONITOR;
	}

	if (!ifmsh->mshcfg.dot11MeshForwarding) {
		if (is_multicast_ether_addr(eth->h_dest))
			goto rx_accept;

		return RX_DROP_MONITOR;
	}

	skb_set_queue_mapping(skb, ieee802_1d_to_ac[skb->priority]);

	if (!multicast &&
	    ieee80211_rx_mesh_fast_forward(sdata, skb, mesh_hdrlen))
		return RX_QUEUED;

	ieee80211_fill_mesh_addresses(&hdr, &hdr.frame_control,
				      eth->h_dest, eth->h_source);
	hdrlen = ieee80211_hdrlen(hdr.frame_control);
	if (multicast) {
		int extra_head = sizeof(struct ieee80211_hdr) - sizeof(*eth);

		fwd_skb = skb_copy_expand(skb, local->tx_headroom + extra_head +
					       IEEE80211_ENCRYPT_HEADROOM,
					  tailroom, GFP_ATOMIC);
		if (!fwd_skb)
			goto rx_accept;
	} else {
		fwd_skb = skb;
		skb = NULL;

		if (skb_cow_head(fwd_skb, hdrlen - sizeof(struct ethhdr)))
			return RX_DROP_U_OOM;

		if (skb_linearize(fwd_skb))
			return RX_DROP_U_OOM;
	}

	fwd_hdr = skb_push(fwd_skb, hdrlen - sizeof(struct ethhdr));
	memcpy(fwd_hdr, &hdr, hdrlen - 2);
	qos = ieee80211_get_qos_ctl(fwd_hdr);
	qos[0] = qos[1] = 0;

	skb_reset_mac_header(fwd_skb);
	hdrlen += mesh_hdrlen;
	if (ieee80211_get_8023_tunnel_proto(fwd_skb->data + hdrlen,
					    &fwd_skb->protocol))
		hdrlen += ETH_ALEN;
	else
		fwd_skb->protocol = htons(fwd_skb->len - hdrlen);
	skb_set_network_header(fwd_skb, hdrlen + 2);

	info = IEEE80211_SKB_CB(fwd_skb);
	memset(info, 0, sizeof(*info));
	info->control.flags |= IEEE80211_TX_INTCFL_NEED_TXPROCESSING;
	info->control.vif = &sdata->vif;
	info->control.jiffies = jiffies;
	fwd_skb->dev = sdata->dev;
	if (multicast) {
		IEEE80211_IFSTA_MESH_CTR_INC(ifmsh, fwded_mcast);
		memcpy(fwd_hdr->addr2, sdata->vif.addr, ETH_ALEN);
		/* update power mode indication when forwarding */
		ieee80211_mps_set_frame_flags(sdata, NULL, fwd_hdr);
	} else if (!mesh_nexthop_lookup(sdata, fwd_skb)) {
		/* mesh power mode flags updated in mesh_nexthop_lookup */
		IEEE80211_IFSTA_MESH_CTR_INC(ifmsh, fwded_unicast);
	} else {
		/* unable to resolve next hop */
		if (sta)
			mesh_path_error_tx(sdata, ifmsh->mshcfg.element_ttl,
					   hdr.addr3, 0,
					   WLAN_REASON_MESH_PATH_NOFORWARD,
					   sta->sta.addr);
		IEEE80211_IFSTA_MESH_CTR_INC(ifmsh, dropped_frames_no_route);
		kfree_skb(fwd_skb);
		goto rx_accept;
	}

	IEEE80211_IFSTA_MESH_CTR_INC(ifmsh, fwded_frames);
	ieee80211_add_pending_skb(local, fwd_skb);

rx_accept:
	if (!skb)
		return RX_QUEUED;

	ieee80211_strip_8023_mesh_hdr(skb);
#endif

	return RX_CONTINUE;
}

static ieee80211_rx_result debug_noinline
__ieee80211_rx_h_amsdu(struct ieee80211_rx_data *rx, u8 data_offset)
{
	struct net_device *dev = rx->sdata->dev;
	struct sk_buff *skb = rx->skb;
	struct ieee80211_hdr *hdr = (struct ieee80211_hdr *)skb->data;
	__le16 fc = hdr->frame_control;
	struct sk_buff_head frame_list;
	ieee80211_rx_result res;
	struct ethhdr ethhdr;
	const u8 *check_da = ethhdr.h_dest, *check_sa = ethhdr.h_source;

	if (unlikely(ieee80211_has_a4(hdr->frame_control))) {
		check_da = NULL;
		check_sa = NULL;
	} else switch (rx->sdata->vif.type) {
		case NL80211_IFTYPE_AP:
		case NL80211_IFTYPE_AP_VLAN:
			check_da = NULL;
			break;
		case NL80211_IFTYPE_STATION:
			if (!rx->sta ||
			    !test_sta_flag(rx->sta, WLAN_STA_TDLS_PEER))
				check_sa = NULL;
			break;
		case NL80211_IFTYPE_MESH_POINT:
			check_sa = NULL;
			check_da = NULL;
			break;
		default:
			break;
	}

	skb->dev = dev;
	__skb_queue_head_init(&frame_list);

	if (ieee80211_data_to_8023_exthdr(skb, &ethhdr,
					  rx->sdata->vif.addr,
					  rx->sdata->vif.type,
					  data_offset, true))
		return RX_DROP_U_BAD_AMSDU;

	if (rx->sta->amsdu_mesh_control < 0) {
		s8 valid = -1;
		int i;

		for (i = 0; i <= 2; i++) {
			if (!ieee80211_is_valid_amsdu(skb, i))
				continue;

			if (valid >= 0) {
				/* ambiguous */
				valid = -1;
				break;
			}

			valid = i;
		}

		rx->sta->amsdu_mesh_control = valid;
	}

	ieee80211_amsdu_to_8023s(skb, &frame_list, dev->dev_addr,
				 rx->sdata->vif.type,
				 rx->local->hw.extra_tx_headroom,
				 check_da, check_sa,
				 rx->sta->amsdu_mesh_control);

	while (!skb_queue_empty(&frame_list)) {
		rx->skb = __skb_dequeue(&frame_list);

		res = ieee80211_rx_mesh_data(rx->sdata, rx->sta, rx->skb);
		switch (res) {
		case RX_QUEUED:
			continue;
		case RX_CONTINUE:
			break;
		default:
			goto free;
		}

		if (!ieee80211_frame_allowed(rx, fc))
			goto free;

		ieee80211_deliver_skb(rx);
		continue;

free:
		dev_kfree_skb(rx->skb);
	}

	return RX_QUEUED;
}

static ieee80211_rx_result debug_noinline
ieee80211_rx_h_amsdu(struct ieee80211_rx_data *rx)
{
	struct sk_buff *skb = rx->skb;
	struct ieee80211_rx_status *status = IEEE80211_SKB_RXCB(skb);
	struct ieee80211_hdr *hdr = (struct ieee80211_hdr *)skb->data;
	__le16 fc = hdr->frame_control;

	if (!(status->rx_flags & IEEE80211_RX_AMSDU))
		return RX_CONTINUE;

	if (unlikely(!ieee80211_is_data(fc)))
		return RX_CONTINUE;

	if (unlikely(!ieee80211_is_data_present(fc)))
		return RX_DROP_MONITOR;

	if (unlikely(ieee80211_has_a4(hdr->frame_control))) {
		switch (rx->sdata->vif.type) {
		case NL80211_IFTYPE_AP_VLAN:
			if (!rx->sdata->u.vlan.sta)
				return RX_DROP_U_BAD_4ADDR;
			break;
		case NL80211_IFTYPE_STATION:
			if (!rx->sdata->u.mgd.use_4addr)
				return RX_DROP_U_BAD_4ADDR;
			break;
		case NL80211_IFTYPE_MESH_POINT:
			break;
		default:
			return RX_DROP_U_BAD_4ADDR;
		}
	}

	if (is_multicast_ether_addr(hdr->addr1) || !rx->sta)
		return RX_DROP_U_BAD_AMSDU;

	if (rx->key) {
		/*
		 * We should not receive A-MSDUs on pre-HT connections,
		 * and HT connections cannot use old ciphers. Thus drop
		 * them, as in those cases we couldn't even have SPP
		 * A-MSDUs or such.
		 */
		switch (rx->key->conf.cipher) {
		case WLAN_CIPHER_SUITE_WEP40:
		case WLAN_CIPHER_SUITE_WEP104:
		case WLAN_CIPHER_SUITE_TKIP:
			return RX_DROP_U_BAD_AMSDU_CIPHER;
		default:
			break;
		}
	}

	return __ieee80211_rx_h_amsdu(rx, 0);
}

static ieee80211_rx_result debug_noinline
ieee80211_rx_h_data(struct ieee80211_rx_data *rx)
{
	struct ieee80211_sub_if_data *sdata = rx->sdata;
	struct ieee80211_local *local = rx->local;
	struct net_device *dev = sdata->dev;
	struct ieee80211_hdr *hdr = (struct ieee80211_hdr *)rx->skb->data;
	__le16 fc = hdr->frame_control;
	ieee80211_rx_result res;
	bool port_control;

	if (unlikely(!ieee80211_is_data(hdr->frame_control)))
		return RX_CONTINUE;

	if (unlikely(!ieee80211_is_data_present(hdr->frame_control)))
		return RX_DROP_MONITOR;

	/*
	 * Send unexpected-4addr-frame event to hostapd. For older versions,
	 * also drop the frame to cooked monitor interfaces.
	 */
	if (ieee80211_has_a4(hdr->frame_control) &&
	    sdata->vif.type == NL80211_IFTYPE_AP) {
		if (rx->sta &&
		    !test_and_set_sta_flag(rx->sta, WLAN_STA_4ADDR_EVENT))
			cfg80211_rx_unexpected_4addr_frame(
				rx->sdata->dev, rx->sta->sta.addr, GFP_ATOMIC);
		return RX_DROP_MONITOR;
	}

	res = __ieee80211_data_to_8023(rx, &port_control);
	if (unlikely(res != RX_CONTINUE))
		return res;

	res = ieee80211_rx_mesh_data(rx->sdata, rx->sta, rx->skb);
	if (res != RX_CONTINUE)
		return res;

	if (!ieee80211_frame_allowed(rx, fc))
		return RX_DROP_MONITOR;

	/* directly handle TDLS channel switch requests/responses */
	if (unlikely(((struct ethhdr *)rx->skb->data)->h_proto ==
						cpu_to_be16(ETH_P_TDLS))) {
		struct ieee80211_tdls_data *tf = (void *)rx->skb->data;

		if (pskb_may_pull(rx->skb,
				  offsetof(struct ieee80211_tdls_data, u)) &&
		    tf->payload_type == WLAN_TDLS_SNAP_RFTYPE &&
		    tf->category == WLAN_CATEGORY_TDLS &&
		    (tf->action_code == WLAN_TDLS_CHANNEL_SWITCH_REQUEST ||
		     tf->action_code == WLAN_TDLS_CHANNEL_SWITCH_RESPONSE)) {
			rx->skb->protocol = cpu_to_be16(ETH_P_TDLS);
			__ieee80211_queue_skb_to_iface(sdata, rx->link_id,
						       rx->sta, rx->skb);
			return RX_QUEUED;
		}
	}

	if (rx->sdata->vif.type == NL80211_IFTYPE_AP_VLAN &&
	    unlikely(port_control) && sdata->bss) {
		sdata = container_of(sdata->bss, struct ieee80211_sub_if_data,
				     u.ap);
		dev = sdata->dev;
		rx->sdata = sdata;
	}

	rx->skb->dev = dev;

	if (!ieee80211_hw_check(&local->hw, SUPPORTS_DYNAMIC_PS) &&
	    local->ps_sdata && local->hw.conf.dynamic_ps_timeout > 0 &&
	    !is_multicast_ether_addr(
		    ((struct ethhdr *)rx->skb->data)->h_dest) &&
	    (!local->scanning &&
	     !test_bit(SDATA_STATE_OFFCHANNEL, &sdata->state)))
		mod_timer(&local->dynamic_ps_timer, jiffies +
			  msecs_to_jiffies(local->hw.conf.dynamic_ps_timeout));

	ieee80211_deliver_skb(rx);

	return RX_QUEUED;
}

static ieee80211_rx_result debug_noinline
ieee80211_rx_h_ctrl(struct ieee80211_rx_data *rx, struct sk_buff_head *frames)
{
	struct sk_buff *skb = rx->skb;
	struct ieee80211_bar *bar = (struct ieee80211_bar *)skb->data;
	struct tid_ampdu_rx *tid_agg_rx;
	u16 start_seq_num;
	u16 tid;

	if (likely(!ieee80211_is_ctl(bar->frame_control)))
		return RX_CONTINUE;

	if (ieee80211_is_back_req(bar->frame_control)) {
		struct {
			__le16 control, start_seq_num;
		} __packed bar_data;
		struct ieee80211_event event = {
			.type = BAR_RX_EVENT,
		};

		if (!rx->sta)
			return RX_DROP_MONITOR;

		if (skb_copy_bits(skb, offsetof(struct ieee80211_bar, control),
				  &bar_data, sizeof(bar_data)))
			return RX_DROP_MONITOR;

		tid = le16_to_cpu(bar_data.control) >> 12;

		if (!test_bit(tid, rx->sta->ampdu_mlme.agg_session_valid) &&
		    !test_and_set_bit(tid, rx->sta->ampdu_mlme.unexpected_agg))
			ieee80211_send_delba(rx->sdata, rx->sta->sta.addr, tid,
					     WLAN_BACK_RECIPIENT,
					     WLAN_REASON_QSTA_REQUIRE_SETUP);

		tid_agg_rx = rcu_dereference(rx->sta->ampdu_mlme.tid_rx[tid]);
		if (!tid_agg_rx)
			return RX_DROP_MONITOR;

		start_seq_num = le16_to_cpu(bar_data.start_seq_num) >> 4;
		event.u.ba.tid = tid;
		event.u.ba.ssn = start_seq_num;
		event.u.ba.sta = &rx->sta->sta;

		/* reset session timer */
		if (tid_agg_rx->timeout)
			mod_timer(&tid_agg_rx->session_timer,
				  TU_TO_EXP_TIME(tid_agg_rx->timeout));

		spin_lock(&tid_agg_rx->reorder_lock);
		/* release stored frames up to start of BAR */
		ieee80211_release_reorder_frames(rx->sdata, tid_agg_rx,
						 start_seq_num, frames);
		spin_unlock(&tid_agg_rx->reorder_lock);

		drv_event_callback(rx->local, rx->sdata, &event);

		kfree_skb(skb);
		return RX_QUEUED;
	}

	/*
	 * After this point, we only want management frames,
	 * so we can drop all remaining control frames to
	 * cooked monitor interfaces.
	 */
	return RX_DROP_MONITOR;
}

static void ieee80211_process_sa_query_req(struct ieee80211_sub_if_data *sdata,
					   struct ieee80211_mgmt *mgmt,
					   size_t len)
{
	struct ieee80211_local *local = sdata->local;
	struct sk_buff *skb;
	struct ieee80211_mgmt *resp;

	if (!ether_addr_equal(mgmt->da, sdata->vif.addr)) {
		/* Not to own unicast address */
		return;
	}

	if (!ether_addr_equal(mgmt->sa, sdata->deflink.u.mgd.bssid) ||
	    !ether_addr_equal(mgmt->bssid, sdata->deflink.u.mgd.bssid)) {
		/* Not from the current AP or not associated yet. */
		return;
	}

	if (len < 24 + 1 + sizeof(resp->u.action.u.sa_query)) {
		/* Too short SA Query request frame */
		return;
	}

	skb = dev_alloc_skb(sizeof(*resp) + local->hw.extra_tx_headroom);
	if (skb == NULL)
		return;

	skb_reserve(skb, local->hw.extra_tx_headroom);
	resp = skb_put_zero(skb, 24);
	memcpy(resp->da, mgmt->sa, ETH_ALEN);
	memcpy(resp->sa, sdata->vif.addr, ETH_ALEN);
	memcpy(resp->bssid, sdata->deflink.u.mgd.bssid, ETH_ALEN);
	resp->frame_control = cpu_to_le16(IEEE80211_FTYPE_MGMT |
					  IEEE80211_STYPE_ACTION);
	skb_put(skb, 1 + sizeof(resp->u.action.u.sa_query));
	resp->u.action.category = WLAN_CATEGORY_SA_QUERY;
	resp->u.action.u.sa_query.action = WLAN_ACTION_SA_QUERY_RESPONSE;
	memcpy(resp->u.action.u.sa_query.trans_id,
	       mgmt->u.action.u.sa_query.trans_id,
	       WLAN_SA_QUERY_TR_ID_LEN);

	ieee80211_tx_skb(sdata, skb);
}

static void
ieee80211_rx_check_bss_color_collision(struct ieee80211_rx_data *rx)
{
	struct ieee80211_mgmt *mgmt = (void *)rx->skb->data;
	const struct element *ie;
	size_t baselen;

	if (!wiphy_ext_feature_isset(rx->local->hw.wiphy,
				     NL80211_EXT_FEATURE_BSS_COLOR))
		return;

	if (ieee80211_hw_check(&rx->local->hw, DETECTS_COLOR_COLLISION))
		return;

	if (rx->sdata->vif.bss_conf.csa_active)
		return;

	baselen = mgmt->u.beacon.variable - rx->skb->data;
	if (baselen > rx->skb->len)
		return;

	ie = cfg80211_find_ext_elem(WLAN_EID_EXT_HE_OPERATION,
				    mgmt->u.beacon.variable,
				    rx->skb->len - baselen);
	if (ie && ie->datalen >= sizeof(struct ieee80211_he_operation) &&
	    ie->datalen >= ieee80211_he_oper_size(ie->data + 1)) {
		struct ieee80211_bss_conf *bss_conf = &rx->sdata->vif.bss_conf;
		const struct ieee80211_he_operation *he_oper;
		u8 color;

		he_oper = (void *)(ie->data + 1);
		if (le32_get_bits(he_oper->he_oper_params,
				  IEEE80211_HE_OPERATION_BSS_COLOR_DISABLED))
			return;

		color = le32_get_bits(he_oper->he_oper_params,
				      IEEE80211_HE_OPERATION_BSS_COLOR_MASK);
		if (color == bss_conf->he_bss_color.color)
			ieee80211_obss_color_collision_notify(&rx->sdata->vif,
							      BIT_ULL(color),
							      GFP_ATOMIC);
	}
}

static ieee80211_rx_result debug_noinline
ieee80211_rx_h_mgmt_check(struct ieee80211_rx_data *rx)
{
	struct ieee80211_mgmt *mgmt = (struct ieee80211_mgmt *) rx->skb->data;
	struct ieee80211_rx_status *status = IEEE80211_SKB_RXCB(rx->skb);

	if (ieee80211_is_s1g_beacon(mgmt->frame_control))
		return RX_CONTINUE;

	/*
	 * From here on, look only at management frames.
	 * Data and control frames are already handled,
	 * and unknown (reserved) frames are useless.
	 */
	if (rx->skb->len < 24)
		return RX_DROP_MONITOR;

	if (!ieee80211_is_mgmt(mgmt->frame_control))
		return RX_DROP_MONITOR;

	/* drop too small action frames */
	if (ieee80211_is_action(mgmt->frame_control) &&
	    rx->skb->len < IEEE80211_MIN_ACTION_SIZE)
		return RX_DROP_U_RUNT_ACTION;

	if (rx->sdata->vif.type == NL80211_IFTYPE_AP &&
	    ieee80211_is_beacon(mgmt->frame_control) &&
	    !(rx->flags & IEEE80211_RX_BEACON_REPORTED)) {
		int sig = 0;

		/* sw bss color collision detection */
		ieee80211_rx_check_bss_color_collision(rx);

		if (ieee80211_hw_check(&rx->local->hw, SIGNAL_DBM) &&
		    !(status->flag & RX_FLAG_NO_SIGNAL_VAL))
			sig = status->signal;

		cfg80211_report_obss_beacon_khz(rx->local->hw.wiphy,
						rx->skb->data, rx->skb->len,
						ieee80211_rx_status_to_khz(status),
						sig);
		rx->flags |= IEEE80211_RX_BEACON_REPORTED;
	}

	return ieee80211_drop_unencrypted_mgmt(rx);
}

static bool
ieee80211_process_rx_twt_action(struct ieee80211_rx_data *rx)
{
	struct ieee80211_mgmt *mgmt = (struct ieee80211_mgmt *)rx->skb->data;
	struct ieee80211_sub_if_data *sdata = rx->sdata;

	/* TWT actions are only supported in AP for the moment */
	if (sdata->vif.type != NL80211_IFTYPE_AP)
		return false;

	if (!rx->local->ops->add_twt_setup)
		return false;

	if (!sdata->vif.bss_conf.twt_responder)
		return false;

	if (!rx->sta)
		return false;

	switch (mgmt->u.action.u.s1g.action_code) {
	case WLAN_S1G_TWT_SETUP: {
		struct ieee80211_twt_setup *twt;

		if (rx->skb->len < IEEE80211_MIN_ACTION_SIZE +
				   1 + /* action code */
				   sizeof(struct ieee80211_twt_setup) +
				   2 /* TWT req_type agrt */)
			break;

		twt = (void *)mgmt->u.action.u.s1g.variable;
		if (twt->element_id != WLAN_EID_S1G_TWT)
			break;

		if (rx->skb->len < IEEE80211_MIN_ACTION_SIZE +
				   4 + /* action code + token + tlv */
				   twt->length)
			break;

		return true; /* queue the frame */
	}
	case WLAN_S1G_TWT_TEARDOWN:
		if (rx->skb->len < IEEE80211_MIN_ACTION_SIZE + 2)
			break;

		return true; /* queue the frame */
	default:
		break;
	}

	return false;
}

static ieee80211_rx_result debug_noinline
ieee80211_rx_h_action(struct ieee80211_rx_data *rx)
{
	struct ieee80211_local *local = rx->local;
	struct ieee80211_sub_if_data *sdata = rx->sdata;
	struct ieee80211_mgmt *mgmt = (struct ieee80211_mgmt *) rx->skb->data;
	struct ieee80211_rx_status *status = IEEE80211_SKB_RXCB(rx->skb);
	int len = rx->skb->len;

	if (!ieee80211_is_action(mgmt->frame_control))
		return RX_CONTINUE;

	if (!rx->sta && mgmt->u.action.category != WLAN_CATEGORY_PUBLIC &&
	    mgmt->u.action.category != WLAN_CATEGORY_SELF_PROTECTED &&
	    mgmt->u.action.category != WLAN_CATEGORY_SPECTRUM_MGMT)
		return RX_DROP_U_ACTION_UNKNOWN_SRC;

	switch (mgmt->u.action.category) {
	case WLAN_CATEGORY_HT:
		/* reject HT action frames from stations not supporting HT */
		if (!rx->link_sta->pub->ht_cap.ht_supported)
			goto invalid;

		if (sdata->vif.type != NL80211_IFTYPE_STATION &&
		    sdata->vif.type != NL80211_IFTYPE_MESH_POINT &&
		    sdata->vif.type != NL80211_IFTYPE_AP_VLAN &&
		    sdata->vif.type != NL80211_IFTYPE_AP &&
		    sdata->vif.type != NL80211_IFTYPE_ADHOC)
			break;

		/* verify action & smps_control/chanwidth are present */
		if (len < IEEE80211_MIN_ACTION_SIZE + 2)
			goto invalid;

		switch (mgmt->u.action.u.ht_smps.action) {
		case WLAN_HT_ACTION_SMPS: {
			struct ieee80211_supported_band *sband;
			enum ieee80211_smps_mode smps_mode;
			struct sta_opmode_info sta_opmode = {};

			if (sdata->vif.type != NL80211_IFTYPE_AP &&
			    sdata->vif.type != NL80211_IFTYPE_AP_VLAN)
				goto handled;

			/* convert to HT capability */
			switch (mgmt->u.action.u.ht_smps.smps_control) {
			case WLAN_HT_SMPS_CONTROL_DISABLED:
				smps_mode = IEEE80211_SMPS_OFF;
				break;
			case WLAN_HT_SMPS_CONTROL_STATIC:
				smps_mode = IEEE80211_SMPS_STATIC;
				break;
			case WLAN_HT_SMPS_CONTROL_DYNAMIC:
				smps_mode = IEEE80211_SMPS_DYNAMIC;
				break;
			default:
				goto invalid;
			}

			/* if no change do nothing */
			if (rx->link_sta->pub->smps_mode == smps_mode)
				goto handled;
			rx->link_sta->pub->smps_mode = smps_mode;
			sta_opmode.smps_mode =
				ieee80211_smps_mode_to_smps_mode(smps_mode);
			sta_opmode.changed = STA_OPMODE_SMPS_MODE_CHANGED;

			sband = rx->local->hw.wiphy->bands[status->band];

			rate_control_rate_update(local, sband, rx->sta, 0,
						 IEEE80211_RC_SMPS_CHANGED);
			cfg80211_sta_opmode_change_notify(sdata->dev,
							  rx->sta->addr,
							  &sta_opmode,
							  GFP_ATOMIC);
			goto handled;
		}
		case WLAN_HT_ACTION_NOTIFY_CHANWIDTH: {
			struct ieee80211_supported_band *sband;
			u8 chanwidth = mgmt->u.action.u.ht_notify_cw.chanwidth;
			enum ieee80211_sta_rx_bandwidth max_bw, new_bw;
			struct sta_opmode_info sta_opmode = {};

			/* If it doesn't support 40 MHz it can't change ... */
			if (!(rx->link_sta->pub->ht_cap.cap &
					IEEE80211_HT_CAP_SUP_WIDTH_20_40))
				goto handled;

			if (chanwidth == IEEE80211_HT_CHANWIDTH_20MHZ)
				max_bw = IEEE80211_STA_RX_BW_20;
			else
				max_bw = ieee80211_sta_cap_rx_bw(rx->link_sta);

			/* set cur_max_bandwidth and recalc sta bw */
			rx->link_sta->cur_max_bandwidth = max_bw;
			new_bw = ieee80211_sta_cur_vht_bw(rx->link_sta);

			if (rx->link_sta->pub->bandwidth == new_bw)
				goto handled;

			rx->link_sta->pub->bandwidth = new_bw;
			sband = rx->local->hw.wiphy->bands[status->band];
			sta_opmode.bw =
				ieee80211_sta_rx_bw_to_chan_width(rx->link_sta);
			sta_opmode.changed = STA_OPMODE_MAX_BW_CHANGED;

			rate_control_rate_update(local, sband, rx->sta, 0,
						 IEEE80211_RC_BW_CHANGED);
			cfg80211_sta_opmode_change_notify(sdata->dev,
							  rx->sta->addr,
							  &sta_opmode,
							  GFP_ATOMIC);
			goto handled;
		}
		default:
			goto invalid;
		}

		break;
	case WLAN_CATEGORY_PUBLIC:
		if (len < IEEE80211_MIN_ACTION_SIZE + 1)
			goto invalid;
		if (sdata->vif.type != NL80211_IFTYPE_STATION)
			break;
		if (!rx->sta)
			break;
		if (!ether_addr_equal(mgmt->bssid, sdata->deflink.u.mgd.bssid))
			break;
		if (mgmt->u.action.u.ext_chan_switch.action_code !=
				WLAN_PUB_ACTION_EXT_CHANSW_ANN)
			break;
		if (len < offsetof(struct ieee80211_mgmt,
				   u.action.u.ext_chan_switch.variable))
			goto invalid;
		goto queue;
	case WLAN_CATEGORY_VHT:
		if (sdata->vif.type != NL80211_IFTYPE_STATION &&
		    sdata->vif.type != NL80211_IFTYPE_MESH_POINT &&
		    sdata->vif.type != NL80211_IFTYPE_AP_VLAN &&
		    sdata->vif.type != NL80211_IFTYPE_AP &&
		    sdata->vif.type != NL80211_IFTYPE_ADHOC)
			break;

		/* verify action code is present */
		if (len < IEEE80211_MIN_ACTION_SIZE + 1)
			goto invalid;

		switch (mgmt->u.action.u.vht_opmode_notif.action_code) {
		case WLAN_VHT_ACTION_OPMODE_NOTIF: {
			/* verify opmode is present */
			if (len < IEEE80211_MIN_ACTION_SIZE + 2)
				goto invalid;
			goto queue;
		}
		case WLAN_VHT_ACTION_GROUPID_MGMT: {
			if (len < IEEE80211_MIN_ACTION_SIZE + 25)
				goto invalid;
			goto queue;
		}
		default:
			break;
		}
		break;
	case WLAN_CATEGORY_BACK:
		if (sdata->vif.type != NL80211_IFTYPE_STATION &&
		    sdata->vif.type != NL80211_IFTYPE_MESH_POINT &&
		    sdata->vif.type != NL80211_IFTYPE_AP_VLAN &&
		    sdata->vif.type != NL80211_IFTYPE_AP &&
		    sdata->vif.type != NL80211_IFTYPE_ADHOC)
			break;

		/* verify action_code is present */
		if (len < IEEE80211_MIN_ACTION_SIZE + 1)
			break;

		switch (mgmt->u.action.u.addba_req.action_code) {
		case WLAN_ACTION_ADDBA_REQ:
			if (len < (IEEE80211_MIN_ACTION_SIZE +
				   sizeof(mgmt->u.action.u.addba_req)))
				goto invalid;
			break;
		case WLAN_ACTION_ADDBA_RESP:
			if (len < (IEEE80211_MIN_ACTION_SIZE +
				   sizeof(mgmt->u.action.u.addba_resp)))
				goto invalid;
			break;
		case WLAN_ACTION_DELBA:
			if (len < (IEEE80211_MIN_ACTION_SIZE +
				   sizeof(mgmt->u.action.u.delba)))
				goto invalid;
			break;
		default:
			goto invalid;
		}

		goto queue;
	case WLAN_CATEGORY_SPECTRUM_MGMT:
		/* verify action_code is present */
		if (len < IEEE80211_MIN_ACTION_SIZE + 1)
			break;

		switch (mgmt->u.action.u.measurement.action_code) {
		case WLAN_ACTION_SPCT_MSR_REQ:
			if (status->band != NL80211_BAND_5GHZ)
				break;

			if (len < (IEEE80211_MIN_ACTION_SIZE +
				   sizeof(mgmt->u.action.u.measurement)))
				break;

			if (sdata->vif.type != NL80211_IFTYPE_STATION)
				break;

			ieee80211_process_measurement_req(sdata, mgmt, len);
			goto handled;
		case WLAN_ACTION_SPCT_CHL_SWITCH: {
			u8 *bssid;
			if (len < (IEEE80211_MIN_ACTION_SIZE +
				   sizeof(mgmt->u.action.u.chan_switch)))
				break;

			if (sdata->vif.type != NL80211_IFTYPE_STATION &&
			    sdata->vif.type != NL80211_IFTYPE_ADHOC &&
			    sdata->vif.type != NL80211_IFTYPE_MESH_POINT)
				break;

			if (sdata->vif.type == NL80211_IFTYPE_STATION)
				bssid = sdata->deflink.u.mgd.bssid;
			else if (sdata->vif.type == NL80211_IFTYPE_ADHOC)
				bssid = sdata->u.ibss.bssid;
			else if (sdata->vif.type == NL80211_IFTYPE_MESH_POINT)
				bssid = mgmt->sa;
			else
				break;

			if (!ether_addr_equal(mgmt->bssid, bssid))
				break;

			goto queue;
			}
		}
		break;
	case WLAN_CATEGORY_SELF_PROTECTED:
		if (len < (IEEE80211_MIN_ACTION_SIZE +
			   sizeof(mgmt->u.action.u.self_prot.action_code)))
			break;

		switch (mgmt->u.action.u.self_prot.action_code) {
		case WLAN_SP_MESH_PEERING_OPEN:
		case WLAN_SP_MESH_PEERING_CLOSE:
		case WLAN_SP_MESH_PEERING_CONFIRM:
			if (!ieee80211_vif_is_mesh(&sdata->vif))
				goto invalid;
			if (sdata->u.mesh.user_mpm)
				/* userspace handles this frame */
				break;
			goto queue;
		case WLAN_SP_MGK_INFORM:
		case WLAN_SP_MGK_ACK:
			if (!ieee80211_vif_is_mesh(&sdata->vif))
				goto invalid;
			break;
		}
		break;
	case WLAN_CATEGORY_MESH_ACTION:
		if (len < (IEEE80211_MIN_ACTION_SIZE +
			   sizeof(mgmt->u.action.u.mesh_action.action_code)))
			break;

		if (!ieee80211_vif_is_mesh(&sdata->vif))
			break;
		if (mesh_action_is_path_sel(mgmt) &&
		    !mesh_path_sel_is_hwmp(sdata))
			break;
		goto queue;
	case WLAN_CATEGORY_S1G:
		if (len < offsetofend(typeof(*mgmt),
				      u.action.u.s1g.action_code))
			break;

		switch (mgmt->u.action.u.s1g.action_code) {
		case WLAN_S1G_TWT_SETUP:
		case WLAN_S1G_TWT_TEARDOWN:
			if (ieee80211_process_rx_twt_action(rx))
				goto queue;
			break;
		default:
			break;
		}
		break;
	}

	return RX_CONTINUE;

 invalid:
	status->rx_flags |= IEEE80211_RX_MALFORMED_ACTION_FRM;
	/* will return in the next handlers */
	return RX_CONTINUE;

 handled:
	if (rx->sta)
		rx->link_sta->rx_stats.packets++;
	dev_kfree_skb(rx->skb);
	return RX_QUEUED;

 queue:
	ieee80211_queue_skb_to_iface(sdata, rx->link_id, rx->sta, rx->skb);
	return RX_QUEUED;
}

static ieee80211_rx_result debug_noinline
ieee80211_rx_h_userspace_mgmt(struct ieee80211_rx_data *rx)
{
	struct ieee80211_rx_status *status = IEEE80211_SKB_RXCB(rx->skb);
	struct cfg80211_rx_info info = {
		.freq = ieee80211_rx_status_to_khz(status),
		.buf = rx->skb->data,
		.len = rx->skb->len,
		.link_id = rx->link_id,
		.have_link_id = rx->link_id >= 0,
	};

	/* skip known-bad action frames and return them in the next handler */
	if (status->rx_flags & IEEE80211_RX_MALFORMED_ACTION_FRM)
		return RX_CONTINUE;

	/*
	 * Getting here means the kernel doesn't know how to handle
	 * it, but maybe userspace does ... include returned frames
	 * so userspace can register for those to know whether ones
	 * it transmitted were processed or returned.
	 */

	if (ieee80211_hw_check(&rx->local->hw, SIGNAL_DBM) &&
	    !(status->flag & RX_FLAG_NO_SIGNAL_VAL))
		info.sig_dbm = status->signal;

	if (ieee80211_is_timing_measurement(rx->skb) ||
	    ieee80211_is_ftm(rx->skb)) {
		info.rx_tstamp = ktime_to_ns(skb_hwtstamps(rx->skb)->hwtstamp);
		info.ack_tstamp = ktime_to_ns(status->ack_tx_hwtstamp);
	}

	if (cfg80211_rx_mgmt_ext(&rx->sdata->wdev, &info)) {
		if (rx->sta)
			rx->link_sta->rx_stats.packets++;
		dev_kfree_skb(rx->skb);
		return RX_QUEUED;
	}

	return RX_CONTINUE;
}

static ieee80211_rx_result debug_noinline
ieee80211_rx_h_action_post_userspace(struct ieee80211_rx_data *rx)
{
	struct ieee80211_sub_if_data *sdata = rx->sdata;
	struct ieee80211_mgmt *mgmt = (struct ieee80211_mgmt *) rx->skb->data;
	int len = rx->skb->len;

	if (!ieee80211_is_action(mgmt->frame_control))
		return RX_CONTINUE;

	switch (mgmt->u.action.category) {
	case WLAN_CATEGORY_SA_QUERY:
		if (len < (IEEE80211_MIN_ACTION_SIZE +
			   sizeof(mgmt->u.action.u.sa_query)))
			break;

		switch (mgmt->u.action.u.sa_query.action) {
		case WLAN_ACTION_SA_QUERY_REQUEST:
			if (sdata->vif.type != NL80211_IFTYPE_STATION)
				break;
			ieee80211_process_sa_query_req(sdata, mgmt, len);
			goto handled;
		}
		break;
	}

	return RX_CONTINUE;

 handled:
	if (rx->sta)
		rx->link_sta->rx_stats.packets++;
	dev_kfree_skb(rx->skb);
	return RX_QUEUED;
}

static ieee80211_rx_result debug_noinline
ieee80211_rx_h_action_return(struct ieee80211_rx_data *rx)
{
	struct ieee80211_local *local = rx->local;
	struct ieee80211_mgmt *mgmt = (struct ieee80211_mgmt *) rx->skb->data;
	struct sk_buff *nskb;
	struct ieee80211_sub_if_data *sdata = rx->sdata;
	struct ieee80211_rx_status *status = IEEE80211_SKB_RXCB(rx->skb);

	if (!ieee80211_is_action(mgmt->frame_control))
		return RX_CONTINUE;

	/*
	 * For AP mode, hostapd is responsible for handling any action
	 * frames that we didn't handle, including returning unknown
	 * ones. For all other modes we will return them to the sender,
	 * setting the 0x80 bit in the action category, as required by
	 * 802.11-2012 9.24.4.
	 * Newer versions of hostapd shall also use the management frame
	 * registration mechanisms, but older ones still use cooked
	 * monitor interfaces so push all frames there.
	 */
	if (!(status->rx_flags & IEEE80211_RX_MALFORMED_ACTION_FRM) &&
	    (sdata->vif.type == NL80211_IFTYPE_AP ||
	     sdata->vif.type == NL80211_IFTYPE_AP_VLAN))
		return RX_DROP_MONITOR;

	if (is_multicast_ether_addr(mgmt->da))
		return RX_DROP_MONITOR;

	/* do not return rejected action frames */
	if (mgmt->u.action.category & 0x80)
		return RX_DROP_U_REJECTED_ACTION_RESPONSE;

	nskb = skb_copy_expand(rx->skb, local->hw.extra_tx_headroom, 0,
			       GFP_ATOMIC);
	if (nskb) {
		struct ieee80211_mgmt *nmgmt = (void *)nskb->data;

		nmgmt->u.action.category |= 0x80;
		memcpy(nmgmt->da, nmgmt->sa, ETH_ALEN);
		memcpy(nmgmt->sa, rx->sdata->vif.addr, ETH_ALEN);

		memset(nskb->cb, 0, sizeof(nskb->cb));

		if (rx->sdata->vif.type == NL80211_IFTYPE_P2P_DEVICE) {
			struct ieee80211_tx_info *info = IEEE80211_SKB_CB(nskb);

			info->flags = IEEE80211_TX_CTL_TX_OFFCHAN |
				      IEEE80211_TX_INTFL_OFFCHAN_TX_OK |
				      IEEE80211_TX_CTL_NO_CCK_RATE;
			if (ieee80211_hw_check(&local->hw, QUEUE_CONTROL))
				info->hw_queue =
					local->hw.offchannel_tx_hw_queue;
		}

		__ieee80211_tx_skb_tid_band(rx->sdata, nskb, 7, -1,
					    status->band);
	}
	dev_kfree_skb(rx->skb);
	return RX_QUEUED;
}

static ieee80211_rx_result debug_noinline
ieee80211_rx_h_ext(struct ieee80211_rx_data *rx)
{
	struct ieee80211_sub_if_data *sdata = rx->sdata;
	struct ieee80211_hdr *hdr = (void *)rx->skb->data;

	if (!ieee80211_is_ext(hdr->frame_control))
		return RX_CONTINUE;

	if (sdata->vif.type != NL80211_IFTYPE_STATION)
		return RX_DROP_MONITOR;

	/* for now only beacons are ext, so queue them */
	ieee80211_queue_skb_to_iface(sdata, rx->link_id, rx->sta, rx->skb);

	return RX_QUEUED;
}

static ieee80211_rx_result debug_noinline
ieee80211_rx_h_mgmt(struct ieee80211_rx_data *rx)
{
	struct ieee80211_sub_if_data *sdata = rx->sdata;
	struct ieee80211_mgmt *mgmt = (void *)rx->skb->data;
	__le16 stype;

	stype = mgmt->frame_control & cpu_to_le16(IEEE80211_FCTL_STYPE);

	if (!ieee80211_vif_is_mesh(&sdata->vif) &&
	    sdata->vif.type != NL80211_IFTYPE_ADHOC &&
	    sdata->vif.type != NL80211_IFTYPE_OCB &&
	    sdata->vif.type != NL80211_IFTYPE_STATION)
		return RX_DROP_MONITOR;

	switch (stype) {
	case cpu_to_le16(IEEE80211_STYPE_AUTH):
	case cpu_to_le16(IEEE80211_STYPE_BEACON):
	case cpu_to_le16(IEEE80211_STYPE_PROBE_RESP):
		/* process for all: mesh, mlme, ibss */
		break;
	case cpu_to_le16(IEEE80211_STYPE_DEAUTH):
		if (is_multicast_ether_addr(mgmt->da) &&
		    !is_broadcast_ether_addr(mgmt->da))
			return RX_DROP_MONITOR;

		/* process only for station/IBSS */
		if (sdata->vif.type != NL80211_IFTYPE_STATION &&
		    sdata->vif.type != NL80211_IFTYPE_ADHOC)
			return RX_DROP_MONITOR;
		break;
	case cpu_to_le16(IEEE80211_STYPE_ASSOC_RESP):
	case cpu_to_le16(IEEE80211_STYPE_REASSOC_RESP):
	case cpu_to_le16(IEEE80211_STYPE_DISASSOC):
		if (is_multicast_ether_addr(mgmt->da) &&
		    !is_broadcast_ether_addr(mgmt->da))
			return RX_DROP_MONITOR;

		/* process only for station */
		if (sdata->vif.type != NL80211_IFTYPE_STATION)
			return RX_DROP_MONITOR;
		break;
	case cpu_to_le16(IEEE80211_STYPE_PROBE_REQ):
		/* process only for ibss and mesh */
		if (sdata->vif.type != NL80211_IFTYPE_ADHOC &&
		    sdata->vif.type != NL80211_IFTYPE_MESH_POINT)
			return RX_DROP_MONITOR;
		break;
	default:
		return RX_DROP_MONITOR;
	}

	ieee80211_queue_skb_to_iface(sdata, rx->link_id, rx->sta, rx->skb);

	return RX_QUEUED;
}

static void ieee80211_rx_cooked_monitor(struct ieee80211_rx_data *rx,
					struct ieee80211_rate *rate,
					ieee80211_rx_result reason)
{
	struct ieee80211_sub_if_data *sdata;
	struct ieee80211_local *local = rx->local;
	struct sk_buff *skb = rx->skb, *skb2;
	struct net_device *prev_dev = NULL;
	struct ieee80211_rx_status *status = IEEE80211_SKB_RXCB(skb);
	int needed_headroom;

	/*
	 * If cooked monitor has been processed already, then
	 * don't do it again. If not, set the flag.
	 */
	if (rx->flags & IEEE80211_RX_CMNTR)
		goto out_free_skb;
	rx->flags |= IEEE80211_RX_CMNTR;

	/* If there are no cooked monitor interfaces, just free the SKB */
	if (!local->cooked_mntrs)
		goto out_free_skb;

	/* room for the radiotap header based on driver features */
	needed_headroom = ieee80211_rx_radiotap_hdrlen(local, status, skb);

	if (skb_headroom(skb) < needed_headroom &&
	    pskb_expand_head(skb, needed_headroom, 0, GFP_ATOMIC))
		goto out_free_skb;

	/* prepend radiotap information */
	ieee80211_add_rx_radiotap_header(local, skb, rate, needed_headroom,
					 false);

	skb_reset_mac_header(skb);
	skb->ip_summed = CHECKSUM_UNNECESSARY;
	skb->pkt_type = PACKET_OTHERHOST;
	skb->protocol = htons(ETH_P_802_2);

	list_for_each_entry_rcu(sdata, &local->interfaces, list) {
		if (!ieee80211_sdata_running(sdata))
			continue;

		if (sdata->vif.type != NL80211_IFTYPE_MONITOR ||
		    !(sdata->u.mntr.flags & MONITOR_FLAG_COOK_FRAMES))
			continue;

		if (prev_dev) {
			skb2 = skb_clone(skb, GFP_ATOMIC);
			if (skb2) {
				skb2->dev = prev_dev;
				netif_receive_skb(skb2);
			}
		}

		prev_dev = sdata->dev;
		dev_sw_netstats_rx_add(sdata->dev, skb->len);
	}

	if (prev_dev) {
		skb->dev = prev_dev;
		netif_receive_skb(skb);
		return;
	}

 out_free_skb:
	kfree_skb_reason(skb, (__force u32)reason);
}

static void ieee80211_rx_handlers_result(struct ieee80211_rx_data *rx,
					 ieee80211_rx_result res)
{
	struct ieee80211_rx_status *status = IEEE80211_SKB_RXCB(rx->skb);
	struct ieee80211_supported_band *sband;
	struct ieee80211_rate *rate = NULL;

	if (res == RX_QUEUED) {
		I802_DEBUG_INC(rx->sdata->local->rx_handlers_queued);
		return;
	}

	if (res != RX_CONTINUE) {
		I802_DEBUG_INC(rx->sdata->local->rx_handlers_drop);
		if (rx->sta)
			rx->link_sta->rx_stats.dropped++;
	}

	if (u32_get_bits((__force u32)res, SKB_DROP_REASON_SUBSYS_MASK) ==
			SKB_DROP_REASON_SUBSYS_MAC80211_UNUSABLE) {
		kfree_skb_reason(rx->skb, (__force u32)res);
		return;
	}

	sband = rx->local->hw.wiphy->bands[status->band];
	if (status->encoding == RX_ENC_LEGACY)
		rate = &sband->bitrates[status->rate_idx];

	ieee80211_rx_cooked_monitor(rx, rate, res);
}

static void ieee80211_rx_handlers(struct ieee80211_rx_data *rx,
				  struct sk_buff_head *frames)
{
	ieee80211_rx_result res = RX_DROP_MONITOR;
	struct sk_buff *skb;

#define CALL_RXH(rxh)			\
	do {				\
		res = rxh(rx);		\
		if (res != RX_CONTINUE)	\
			goto rxh_next;  \
	} while (0)

	/* Lock here to avoid hitting all of the data used in the RX
	 * path (e.g. key data, station data, ...) concurrently when
	 * a frame is released from the reorder buffer due to timeout
	 * from the timer, potentially concurrently with RX from the
	 * driver.
	 */
	spin_lock_bh(&rx->local->rx_path_lock);

	while ((skb = __skb_dequeue(frames))) {
		/*
		 * all the other fields are valid across frames
		 * that belong to an aMPDU since they are on the
		 * same TID from the same station
		 */
		rx->skb = skb;

		if (WARN_ON_ONCE(!rx->link))
			goto rxh_next;

		CALL_RXH(ieee80211_rx_h_check_more_data);
		CALL_RXH(ieee80211_rx_h_uapsd_and_pspoll);
		CALL_RXH(ieee80211_rx_h_sta_process);
		CALL_RXH(ieee80211_rx_h_decrypt);
		CALL_RXH(ieee80211_rx_h_defragment);
		CALL_RXH(ieee80211_rx_h_michael_mic_verify);
		/* must be after MMIC verify so header is counted in MPDU mic */
		CALL_RXH(ieee80211_rx_h_amsdu);
		CALL_RXH(ieee80211_rx_h_data);

		/* special treatment -- needs the queue */
		res = ieee80211_rx_h_ctrl(rx, frames);
		if (res != RX_CONTINUE)
			goto rxh_next;

		CALL_RXH(ieee80211_rx_h_mgmt_check);
		CALL_RXH(ieee80211_rx_h_action);
		CALL_RXH(ieee80211_rx_h_userspace_mgmt);
		CALL_RXH(ieee80211_rx_h_action_post_userspace);
		CALL_RXH(ieee80211_rx_h_action_return);
		CALL_RXH(ieee80211_rx_h_ext);
		CALL_RXH(ieee80211_rx_h_mgmt);

 rxh_next:
		ieee80211_rx_handlers_result(rx, res);

#undef CALL_RXH
	}

	spin_unlock_bh(&rx->local->rx_path_lock);
}

static void ieee80211_invoke_rx_handlers(struct ieee80211_rx_data *rx)
{
	struct sk_buff_head reorder_release;
	ieee80211_rx_result res = RX_DROP_MONITOR;

	__skb_queue_head_init(&reorder_release);

#define CALL_RXH(rxh)			\
	do {				\
		res = rxh(rx);		\
		if (res != RX_CONTINUE)	\
			goto rxh_next;  \
	} while (0)

	CALL_RXH(ieee80211_rx_h_check_dup);
	CALL_RXH(ieee80211_rx_h_check);

	ieee80211_rx_reorder_ampdu(rx, &reorder_release);

	ieee80211_rx_handlers(rx, &reorder_release);
	return;

 rxh_next:
	ieee80211_rx_handlers_result(rx, res);

#undef CALL_RXH
}

static bool
ieee80211_rx_is_valid_sta_link_id(struct ieee80211_sta *sta, u8 link_id)
{
	return !!(sta->valid_links & BIT(link_id));
}

static bool ieee80211_rx_data_set_link(struct ieee80211_rx_data *rx,
				       u8 link_id)
{
	rx->link_id = link_id;
	rx->link = rcu_dereference(rx->sdata->link[link_id]);

	if (!rx->sta)
		return rx->link;

	if (!ieee80211_rx_is_valid_sta_link_id(&rx->sta->sta, link_id))
		return false;

	rx->link_sta = rcu_dereference(rx->sta->link[link_id]);

	return rx->link && rx->link_sta;
}

static bool ieee80211_rx_data_set_sta(struct ieee80211_rx_data *rx,
				      struct sta_info *sta, int link_id)
{
	rx->link_id = link_id;
	rx->sta = sta;

	if (sta) {
		rx->local = sta->sdata->local;
		if (!rx->sdata)
			rx->sdata = sta->sdata;
		rx->link_sta = &sta->deflink;
	} else {
		rx->link_sta = NULL;
	}

	if (link_id < 0)
		rx->link = &rx->sdata->deflink;
	else if (!ieee80211_rx_data_set_link(rx, link_id))
		return false;

	return true;
}

/*
 * This function makes calls into the RX path, therefore
 * it has to be invoked under RCU read lock.
 */
void ieee80211_release_reorder_timeout(struct sta_info *sta, int tid)
{
	struct sk_buff_head frames;
	struct ieee80211_rx_data rx = {
		/* This is OK -- must be QoS data frame */
		.security_idx = tid,
		.seqno_idx = tid,
	};
	struct tid_ampdu_rx *tid_agg_rx;
	int link_id = -1;

	/* FIXME: statistics won't be right with this */
	if (sta->sta.valid_links)
		link_id = ffs(sta->sta.valid_links) - 1;

	if (!ieee80211_rx_data_set_sta(&rx, sta, link_id))
		return;

	tid_agg_rx = rcu_dereference(sta->ampdu_mlme.tid_rx[tid]);
	if (!tid_agg_rx)
		return;

	__skb_queue_head_init(&frames);

	spin_lock(&tid_agg_rx->reorder_lock);
	ieee80211_sta_reorder_release(sta->sdata, tid_agg_rx, &frames);
	spin_unlock(&tid_agg_rx->reorder_lock);

	if (!skb_queue_empty(&frames)) {
		struct ieee80211_event event = {
			.type = BA_FRAME_TIMEOUT,
			.u.ba.tid = tid,
			.u.ba.sta = &sta->sta,
		};
		drv_event_callback(rx.local, rx.sdata, &event);
	}

	ieee80211_rx_handlers(&rx, &frames);
}

void ieee80211_mark_rx_ba_filtered_frames(struct ieee80211_sta *pubsta, u8 tid,
					  u16 ssn, u64 filtered,
					  u16 received_mpdus)
{
	struct ieee80211_local *local;
	struct sta_info *sta;
	struct tid_ampdu_rx *tid_agg_rx;
	struct sk_buff_head frames;
	struct ieee80211_rx_data rx = {
		/* This is OK -- must be QoS data frame */
		.security_idx = tid,
		.seqno_idx = tid,
	};
	int i, diff;

	if (WARN_ON(!pubsta || tid >= IEEE80211_NUM_TIDS))
		return;

	__skb_queue_head_init(&frames);

	sta = container_of(pubsta, struct sta_info, sta);

	local = sta->sdata->local;
	WARN_ONCE(local->hw.max_rx_aggregation_subframes > 64,
		  "RX BA marker can't support max_rx_aggregation_subframes %u > 64\n",
		  local->hw.max_rx_aggregation_subframes);

	if (!ieee80211_rx_data_set_sta(&rx, sta, -1))
		return;

	rcu_read_lock();
	tid_agg_rx = rcu_dereference(sta->ampdu_mlme.tid_rx[tid]);
	if (!tid_agg_rx)
		goto out;

	spin_lock_bh(&tid_agg_rx->reorder_lock);

	if (received_mpdus >= IEEE80211_SN_MODULO >> 1) {
		int release;

		/* release all frames in the reorder buffer */
		release = (tid_agg_rx->head_seq_num + tid_agg_rx->buf_size) %
			   IEEE80211_SN_MODULO;
		ieee80211_release_reorder_frames(sta->sdata, tid_agg_rx,
						 release, &frames);
		/* update ssn to match received ssn */
		tid_agg_rx->head_seq_num = ssn;
	} else {
		ieee80211_release_reorder_frames(sta->sdata, tid_agg_rx, ssn,
						 &frames);
	}

	/* handle the case that received ssn is behind the mac ssn.
	 * it can be tid_agg_rx->buf_size behind and still be valid */
	diff = (tid_agg_rx->head_seq_num - ssn) & IEEE80211_SN_MASK;
	if (diff >= tid_agg_rx->buf_size) {
		tid_agg_rx->reorder_buf_filtered = 0;
		goto release;
	}
	filtered = filtered >> diff;
	ssn += diff;

	/* update bitmap */
	for (i = 0; i < tid_agg_rx->buf_size; i++) {
		int index = (ssn + i) % tid_agg_rx->buf_size;

		tid_agg_rx->reorder_buf_filtered &= ~BIT_ULL(index);
		if (filtered & BIT_ULL(i))
			tid_agg_rx->reorder_buf_filtered |= BIT_ULL(index);
	}

	/* now process also frames that the filter marking released */
	ieee80211_sta_reorder_release(sta->sdata, tid_agg_rx, &frames);

release:
	spin_unlock_bh(&tid_agg_rx->reorder_lock);

	ieee80211_rx_handlers(&rx, &frames);

 out:
	rcu_read_unlock();
}
EXPORT_SYMBOL(ieee80211_mark_rx_ba_filtered_frames);

/* main receive path */

static inline int ieee80211_bssid_match(const u8 *raddr, const u8 *addr)
{
	return ether_addr_equal(raddr, addr) ||
	       is_broadcast_ether_addr(raddr);
}

static bool ieee80211_accept_frame(struct ieee80211_rx_data *rx)
{
	struct ieee80211_sub_if_data *sdata = rx->sdata;
	struct sk_buff *skb = rx->skb;
	struct ieee80211_hdr *hdr = (void *)skb->data;
	struct ieee80211_rx_status *status = IEEE80211_SKB_RXCB(skb);
	u8 *bssid = ieee80211_get_bssid(hdr, skb->len, sdata->vif.type);
	bool multicast = is_multicast_ether_addr(hdr->addr1) ||
			 ieee80211_is_s1g_beacon(hdr->frame_control);

	switch (sdata->vif.type) {
	case NL80211_IFTYPE_STATION:
		if (!bssid && !sdata->u.mgd.use_4addr)
			return false;
		if (ieee80211_is_first_frag(hdr->seq_ctrl) &&
		    ieee80211_is_robust_mgmt_frame(skb) && !rx->sta)
			return false;
		if (multicast)
			return true;
		return ieee80211_is_our_addr(sdata, hdr->addr1, &rx->link_id);
	case NL80211_IFTYPE_ADHOC:
		if (!bssid)
			return false;
		if (ether_addr_equal(sdata->vif.addr, hdr->addr2) ||
		    ether_addr_equal(sdata->u.ibss.bssid, hdr->addr2) ||
		    !is_valid_ether_addr(hdr->addr2))
			return false;
		if (ieee80211_is_beacon(hdr->frame_control))
			return true;
		if (!ieee80211_bssid_match(bssid, sdata->u.ibss.bssid))
			return false;
		if (!multicast &&
		    !ether_addr_equal(sdata->vif.addr, hdr->addr1))
			return false;
		if (!rx->sta) {
			int rate_idx;
			if (status->encoding != RX_ENC_LEGACY)
				rate_idx = 0; /* TODO: HT/VHT rates */
			else
				rate_idx = status->rate_idx;
			ieee80211_ibss_rx_no_sta(sdata, bssid, hdr->addr2,
						 BIT(rate_idx));
		}
		return true;
	case NL80211_IFTYPE_OCB:
		if (!bssid)
			return false;
		if (!ieee80211_is_data_present(hdr->frame_control))
			return false;
		if (!is_broadcast_ether_addr(bssid))
			return false;
		if (!multicast &&
		    !ether_addr_equal(sdata->dev->dev_addr, hdr->addr1))
			return false;
		if (!rx->sta) {
			int rate_idx;
			if (status->encoding != RX_ENC_LEGACY)
				rate_idx = 0; /* TODO: HT rates */
			else
				rate_idx = status->rate_idx;
			ieee80211_ocb_rx_no_sta(sdata, bssid, hdr->addr2,
						BIT(rate_idx));
		}
		return true;
	case NL80211_IFTYPE_MESH_POINT:
		if (ether_addr_equal(sdata->vif.addr, hdr->addr2))
			return false;
		if (multicast)
			return true;
		return ether_addr_equal(sdata->vif.addr, hdr->addr1);
	case NL80211_IFTYPE_AP_VLAN:
	case NL80211_IFTYPE_AP:
		if (!bssid)
			return ieee80211_is_our_addr(sdata, hdr->addr1,
						     &rx->link_id);

		if (!is_broadcast_ether_addr(bssid) &&
		    !ieee80211_is_our_addr(sdata, bssid, NULL)) {
			/*
			 * Accept public action frames even when the
			 * BSSID doesn't match, this is used for P2P
			 * and location updates. Note that mac80211
			 * itself never looks at these frames.
			 */
			if (!multicast &&
			    !ieee80211_is_our_addr(sdata, hdr->addr1,
						   &rx->link_id))
				return false;
			if (ieee80211_is_public_action(hdr, skb->len))
				return true;
			return ieee80211_is_beacon(hdr->frame_control);
		}

		if (!ieee80211_has_tods(hdr->frame_control)) {
			/* ignore data frames to TDLS-peers */
			if (ieee80211_is_data(hdr->frame_control))
				return false;
			/* ignore action frames to TDLS-peers */
			if (ieee80211_is_action(hdr->frame_control) &&
			    !is_broadcast_ether_addr(bssid) &&
			    !ether_addr_equal(bssid, hdr->addr1))
				return false;
		}

		/*
		 * 802.11-2016 Table 9-26 says that for data frames, A1 must be
		 * the BSSID - we've checked that already but may have accepted
		 * the wildcard (ff:ff:ff:ff:ff:ff).
		 *
		 * It also says:
		 *	The BSSID of the Data frame is determined as follows:
		 *	a) If the STA is contained within an AP or is associated
		 *	   with an AP, the BSSID is the address currently in use
		 *	   by the STA contained in the AP.
		 *
		 * So we should not accept data frames with an address that's
		 * multicast.
		 *
		 * Accepting it also opens a security problem because stations
		 * could encrypt it with the GTK and inject traffic that way.
		 */
		if (ieee80211_is_data(hdr->frame_control) && multicast)
			return false;

		return true;
	case NL80211_IFTYPE_P2P_DEVICE:
		return ieee80211_is_public_action(hdr, skb->len) ||
		       ieee80211_is_probe_req(hdr->frame_control) ||
		       ieee80211_is_probe_resp(hdr->frame_control) ||
		       ieee80211_is_beacon(hdr->frame_control);
	case NL80211_IFTYPE_NAN:
		/* Currently no frames on NAN interface are allowed */
		return false;
	default:
		break;
	}

	WARN_ON_ONCE(1);
	return false;
}

void ieee80211_check_fast_rx(struct sta_info *sta)
{
	struct ieee80211_sub_if_data *sdata = sta->sdata;
	struct ieee80211_local *local = sdata->local;
	struct ieee80211_key *key;
	struct ieee80211_fast_rx fastrx = {
		.dev = sdata->dev,
		.vif_type = sdata->vif.type,
		.control_port_protocol = sdata->control_port_protocol,
	}, *old, *new = NULL;
	u32 offload_flags;
	bool set_offload = false;
	bool assign = false;
	bool offload;

	/* use sparse to check that we don't return without updating */
	__acquire(check_fast_rx);

	BUILD_BUG_ON(sizeof(fastrx.rfc1042_hdr) != sizeof(rfc1042_header));
	BUILD_BUG_ON(sizeof(fastrx.rfc1042_hdr) != ETH_ALEN);
	ether_addr_copy(fastrx.rfc1042_hdr, rfc1042_header);
	ether_addr_copy(fastrx.vif_addr, sdata->vif.addr);

	fastrx.uses_rss = ieee80211_hw_check(&local->hw, USES_RSS);

	/* fast-rx doesn't do reordering */
	if (ieee80211_hw_check(&local->hw, AMPDU_AGGREGATION) &&
	    !ieee80211_hw_check(&local->hw, SUPPORTS_REORDERING_BUFFER))
		goto clear;

	switch (sdata->vif.type) {
	case NL80211_IFTYPE_STATION:
		if (sta->sta.tdls) {
			fastrx.da_offs = offsetof(struct ieee80211_hdr, addr1);
			fastrx.sa_offs = offsetof(struct ieee80211_hdr, addr2);
			fastrx.expected_ds_bits = 0;
		} else {
			fastrx.da_offs = offsetof(struct ieee80211_hdr, addr1);
			fastrx.sa_offs = offsetof(struct ieee80211_hdr, addr3);
			fastrx.expected_ds_bits =
				cpu_to_le16(IEEE80211_FCTL_FROMDS);
		}

		if (sdata->u.mgd.use_4addr && !sta->sta.tdls) {
			fastrx.expected_ds_bits |=
				cpu_to_le16(IEEE80211_FCTL_TODS);
			fastrx.da_offs = offsetof(struct ieee80211_hdr, addr3);
			fastrx.sa_offs = offsetof(struct ieee80211_hdr, addr4);
		}

		if (!sdata->u.mgd.powersave)
			break;

		/* software powersave is a huge mess, avoid all of it */
		if (ieee80211_hw_check(&local->hw, PS_NULLFUNC_STACK))
			goto clear;
		if (ieee80211_hw_check(&local->hw, SUPPORTS_PS) &&
		    !ieee80211_hw_check(&local->hw, SUPPORTS_DYNAMIC_PS))
			goto clear;
		break;
	case NL80211_IFTYPE_AP_VLAN:
	case NL80211_IFTYPE_AP:
		/* parallel-rx requires this, at least with calls to
		 * ieee80211_sta_ps_transition()
		 */
		if (!ieee80211_hw_check(&local->hw, AP_LINK_PS))
			goto clear;
		fastrx.da_offs = offsetof(struct ieee80211_hdr, addr3);
		fastrx.sa_offs = offsetof(struct ieee80211_hdr, addr2);
		fastrx.expected_ds_bits = cpu_to_le16(IEEE80211_FCTL_TODS);

		fastrx.internal_forward =
			!(sdata->flags & IEEE80211_SDATA_DONT_BRIDGE_PACKETS) &&
			(sdata->vif.type != NL80211_IFTYPE_AP_VLAN ||
			 !sdata->u.vlan.sta);

		if (sdata->vif.type == NL80211_IFTYPE_AP_VLAN &&
		    sdata->u.vlan.sta) {
			fastrx.expected_ds_bits |=
				cpu_to_le16(IEEE80211_FCTL_FROMDS);
			fastrx.sa_offs = offsetof(struct ieee80211_hdr, addr4);
			fastrx.internal_forward = 0;
		}

		break;
	case NL80211_IFTYPE_MESH_POINT:
		fastrx.expected_ds_bits = cpu_to_le16(IEEE80211_FCTL_FROMDS |
						      IEEE80211_FCTL_TODS);
		fastrx.da_offs = offsetof(struct ieee80211_hdr, addr3);
		fastrx.sa_offs = offsetof(struct ieee80211_hdr, addr4);
		break;
	default:
		goto clear;
	}

	if (!test_sta_flag(sta, WLAN_STA_AUTHORIZED))
		goto clear;

	rcu_read_lock();
	key = rcu_dereference(sta->ptk[sta->ptk_idx]);
	if (!key)
		key = rcu_dereference(sdata->default_unicast_key);
	if (key) {
		switch (key->conf.cipher) {
		case WLAN_CIPHER_SUITE_TKIP:
			/* we don't want to deal with MMIC in fast-rx */
			goto clear_rcu;
		case WLAN_CIPHER_SUITE_CCMP:
		case WLAN_CIPHER_SUITE_CCMP_256:
		case WLAN_CIPHER_SUITE_GCMP:
		case WLAN_CIPHER_SUITE_GCMP_256:
			break;
		default:
			/* We also don't want to deal with
			 * WEP or cipher scheme.
			 */
			goto clear_rcu;
		}

		fastrx.key = true;
		fastrx.icv_len = key->conf.icv_len;
	}

	assign = true;
 clear_rcu:
	rcu_read_unlock();
 clear:
	__release(check_fast_rx);

	if (assign)
		new = kmemdup(&fastrx, sizeof(fastrx), GFP_KERNEL);

	offload_flags = get_bss_sdata(sdata)->vif.offload_flags;
	offload = offload_flags & IEEE80211_OFFLOAD_DECAP_ENABLED;

	if (assign && offload)
		set_offload = !test_and_set_sta_flag(sta, WLAN_STA_DECAP_OFFLOAD);
	else
		set_offload = test_and_clear_sta_flag(sta, WLAN_STA_DECAP_OFFLOAD);

	if (set_offload)
		drv_sta_set_decap_offload(local, sdata, &sta->sta, assign);

	spin_lock_bh(&sta->lock);
	old = rcu_dereference_protected(sta->fast_rx, true);
	rcu_assign_pointer(sta->fast_rx, new);
	spin_unlock_bh(&sta->lock);

	if (old)
		kfree_rcu(old, rcu_head);
}

void ieee80211_clear_fast_rx(struct sta_info *sta)
{
	struct ieee80211_fast_rx *old;

	spin_lock_bh(&sta->lock);
	old = rcu_dereference_protected(sta->fast_rx, true);
	RCU_INIT_POINTER(sta->fast_rx, NULL);
	spin_unlock_bh(&sta->lock);

	if (old)
		kfree_rcu(old, rcu_head);
}

void __ieee80211_check_fast_rx_iface(struct ieee80211_sub_if_data *sdata)
{
	struct ieee80211_local *local = sdata->local;
	struct sta_info *sta;

	lockdep_assert_wiphy(local->hw.wiphy);

	list_for_each_entry(sta, &local->sta_list, list) {
		if (sdata != sta->sdata &&
		    (!sta->sdata->bss || sta->sdata->bss != sdata->bss))
			continue;
		ieee80211_check_fast_rx(sta);
	}
}

void ieee80211_check_fast_rx_iface(struct ieee80211_sub_if_data *sdata)
{
	struct ieee80211_local *local = sdata->local;

	lockdep_assert_wiphy(local->hw.wiphy);

	__ieee80211_check_fast_rx_iface(sdata);
}

static void ieee80211_rx_8023(struct ieee80211_rx_data *rx,
			      struct ieee80211_fast_rx *fast_rx,
			      int orig_len)
{
	struct ieee80211_sta_rx_stats *stats;
	struct ieee80211_rx_status *status = IEEE80211_SKB_RXCB(rx->skb);
	struct sta_info *sta = rx->sta;
	struct link_sta_info *link_sta;
	struct sk_buff *skb = rx->skb;
	void *sa = skb->data + ETH_ALEN;
	void *da = skb->data;

	if (rx->link_id >= 0) {
		link_sta = rcu_dereference(sta->link[rx->link_id]);
		if (WARN_ON_ONCE(!link_sta)) {
			dev_kfree_skb(rx->skb);
			return;
		}
	} else {
		link_sta = &sta->deflink;
	}

	stats = &link_sta->rx_stats;
	if (fast_rx->uses_rss)
		stats = this_cpu_ptr(link_sta->pcpu_rx_stats);

	/* statistics part of ieee80211_rx_h_sta_process() */
	if (!(status->flag & RX_FLAG_NO_SIGNAL_VAL)) {
		stats->last_signal = status->signal;
		if (!fast_rx->uses_rss)
			ewma_signal_add(&link_sta->rx_stats_avg.signal,
					-status->signal);
	}

	if (status->chains) {
		int i;

		stats->chains = status->chains;
		for (i = 0; i < ARRAY_SIZE(status->chain_signal); i++) {
			int signal = status->chain_signal[i];

			if (!(status->chains & BIT(i)))
				continue;

			stats->chain_signal_last[i] = signal;
			if (!fast_rx->uses_rss)
				ewma_signal_add(&link_sta->rx_stats_avg.chain_signal[i],
						-signal);
		}
	}
	/* end of statistics */

	stats->last_rx = jiffies;
	stats->last_rate = sta_stats_encode_rate(status);

	stats->fragments++;
	stats->packets++;

	skb->dev = fast_rx->dev;

	dev_sw_netstats_rx_add(fast_rx->dev, skb->len);

	/* The seqno index has the same property as needed
	 * for the rx_msdu field, i.e. it is IEEE80211_NUM_TIDS
	 * for non-QoS-data frames. Here we know it's a data
	 * frame, so count MSDUs.
	 */
	u64_stats_update_begin(&stats->syncp);
	stats->msdu[rx->seqno_idx]++;
	stats->bytes += orig_len;
	u64_stats_update_end(&stats->syncp);

	if (fast_rx->internal_forward) {
		struct sk_buff *xmit_skb = NULL;
		if (is_multicast_ether_addr(da)) {
			xmit_skb = skb_copy(skb, GFP_ATOMIC);
		} else if (!ether_addr_equal(da, sa) &&
			   sta_info_get(rx->sdata, da)) {
			xmit_skb = skb;
			skb = NULL;
		}

		if (xmit_skb) {
			/*
			 * Send to wireless media and increase priority by 256
			 * to keep the received priority instead of
			 * reclassifying the frame (see cfg80211_classify8021d).
			 */
			xmit_skb->priority += 256;
			xmit_skb->protocol = htons(ETH_P_802_3);
			skb_reset_network_header(xmit_skb);
			skb_reset_mac_header(xmit_skb);
			dev_queue_xmit(xmit_skb);
		}

		if (!skb)
			return;
	}

	/* deliver to local stack */
	skb->protocol = eth_type_trans(skb, fast_rx->dev);
	ieee80211_deliver_skb_to_local_stack(skb, rx);
}

static bool ieee80211_invoke_fast_rx(struct ieee80211_rx_data *rx,
				     struct ieee80211_fast_rx *fast_rx)
{
	struct sk_buff *skb = rx->skb;
	struct ieee80211_hdr *hdr = (void *)skb->data;
	struct ieee80211_rx_status *status = IEEE80211_SKB_RXCB(skb);
	static ieee80211_rx_result res;
	int orig_len = skb->len;
	int hdrlen = ieee80211_hdrlen(hdr->frame_control);
	int snap_offs = hdrlen;
	struct {
		u8 snap[sizeof(rfc1042_header)];
		__be16 proto;
	} *payload __aligned(2);
	struct {
		u8 da[ETH_ALEN];
		u8 sa[ETH_ALEN];
	} addrs __aligned(2);
	struct ieee80211_sta_rx_stats *stats;

	/* for parallel-rx, we need to have DUP_VALIDATED, otherwise we write
	 * to a common data structure; drivers can implement that per queue
	 * but we don't have that information in mac80211
	 */
	if (!(status->flag & RX_FLAG_DUP_VALIDATED))
		return false;

#define FAST_RX_CRYPT_FLAGS	(RX_FLAG_PN_VALIDATED | RX_FLAG_DECRYPTED)

	/* If using encryption, we also need to have:
	 *  - PN_VALIDATED: similar, but the implementation is tricky
	 *  - DECRYPTED: necessary for PN_VALIDATED
	 */
	if (fast_rx->key &&
	    (status->flag & FAST_RX_CRYPT_FLAGS) != FAST_RX_CRYPT_FLAGS)
		return false;

	if (unlikely(!ieee80211_is_data_present(hdr->frame_control)))
		return false;

	if (unlikely(ieee80211_is_frag(hdr)))
		return false;

	/* Since our interface address cannot be multicast, this
	 * implicitly also rejects multicast frames without the
	 * explicit check.
	 *
	 * We shouldn't get any *data* frames not addressed to us
	 * (AP mode will accept multicast *management* frames), but
	 * punting here will make it go through the full checks in
	 * ieee80211_accept_frame().
	 */
	if (!ether_addr_equal(fast_rx->vif_addr, hdr->addr1))
		return false;

	if ((hdr->frame_control & cpu_to_le16(IEEE80211_FCTL_FROMDS |
					      IEEE80211_FCTL_TODS)) !=
	    fast_rx->expected_ds_bits)
		return false;

	/* assign the key to drop unencrypted frames (later)
	 * and strip the IV/MIC if necessary
	 */
	if (fast_rx->key && !(status->flag & RX_FLAG_IV_STRIPPED)) {
		/* GCMP header length is the same */
		snap_offs += IEEE80211_CCMP_HDR_LEN;
	}

	if (!ieee80211_vif_is_mesh(&rx->sdata->vif) &&
	    !(status->rx_flags & IEEE80211_RX_AMSDU)) {
		if (!pskb_may_pull(skb, snap_offs + sizeof(*payload)))
			return false;

		payload = (void *)(skb->data + snap_offs);

		if (!ether_addr_equal(payload->snap, fast_rx->rfc1042_hdr))
			return false;

		/* Don't handle these here since they require special code.
		 * Accept AARP and IPX even though they should come with a
		 * bridge-tunnel header - but if we get them this way then
		 * there's little point in discarding them.
		 */
		if (unlikely(payload->proto == cpu_to_be16(ETH_P_TDLS) ||
			     payload->proto == fast_rx->control_port_protocol))
			return false;
	}

	/* after this point, don't punt to the slowpath! */

	if (rx->key && !(status->flag & RX_FLAG_MIC_STRIPPED) &&
	    pskb_trim(skb, skb->len - fast_rx->icv_len))
		goto drop;

	if (rx->key && !ieee80211_has_protected(hdr->frame_control))
		goto drop;

	if (status->rx_flags & IEEE80211_RX_AMSDU) {
		if (__ieee80211_rx_h_amsdu(rx, snap_offs - hdrlen) !=
		    RX_QUEUED)
			goto drop;

		return true;
	}

	/* do the header conversion - first grab the addresses */
	ether_addr_copy(addrs.da, skb->data + fast_rx->da_offs);
	ether_addr_copy(addrs.sa, skb->data + fast_rx->sa_offs);
	if (ieee80211_vif_is_mesh(&rx->sdata->vif)) {
	    skb_pull(skb, snap_offs - 2);
	    put_unaligned_be16(skb->len - 2, skb->data);
	} else {
	    skb_postpull_rcsum(skb, skb->data + snap_offs,
			       sizeof(rfc1042_header) + 2);

	    /* remove the SNAP but leave the ethertype */
	    skb_pull(skb, snap_offs + sizeof(rfc1042_header));
	}
	/* push the addresses in front */
	memcpy(skb_push(skb, sizeof(addrs)), &addrs, sizeof(addrs));

	res = ieee80211_rx_mesh_data(rx->sdata, rx->sta, rx->skb);
	switch (res) {
	case RX_QUEUED:
		return true;
	case RX_CONTINUE:
		break;
	default:
		goto drop;
	}

	ieee80211_rx_8023(rx, fast_rx, orig_len);

	return true;
 drop:
	dev_kfree_skb(skb);

	if (fast_rx->uses_rss)
		stats = this_cpu_ptr(rx->link_sta->pcpu_rx_stats);
	else
		stats = &rx->link_sta->rx_stats;

	stats->dropped++;
	return true;
}

/*
 * This function returns whether or not the SKB
 * was destined for RX processing or not, which,
 * if consume is true, is equivalent to whether
 * or not the skb was consumed.
 */
static bool ieee80211_prepare_and_rx_handle(struct ieee80211_rx_data *rx,
					    struct sk_buff *skb, bool consume)
{
	struct ieee80211_local *local = rx->local;
	struct ieee80211_sub_if_data *sdata = rx->sdata;
	struct ieee80211_hdr *hdr = (void *)skb->data;
	struct link_sta_info *link_sta = rx->link_sta;
	struct ieee80211_link_data *link = rx->link;

	rx->skb = skb;

	/* See if we can do fast-rx; if we have to copy we already lost,
	 * so punt in that case. We should never have to deliver a data
	 * frame to multiple interfaces anyway.
	 *
	 * We skip the ieee80211_accept_frame() call and do the necessary
	 * checking inside ieee80211_invoke_fast_rx().
	 */
	if (consume && rx->sta) {
		struct ieee80211_fast_rx *fast_rx;

		fast_rx = rcu_dereference(rx->sta->fast_rx);
		if (fast_rx && ieee80211_invoke_fast_rx(rx, fast_rx))
			return true;
	}

	if (!ieee80211_accept_frame(rx))
		return false;

	if (!consume) {
		struct skb_shared_hwtstamps *shwt;

		rx->skb = skb_copy(skb, GFP_ATOMIC);
		if (!rx->skb) {
			if (net_ratelimit())
				wiphy_debug(local->hw.wiphy,
					"failed to copy skb for %s\n",
					sdata->name);
			return true;
		}

		/* skb_copy() does not copy the hw timestamps, so copy it
		 * explicitly
		 */
		shwt = skb_hwtstamps(rx->skb);
		shwt->hwtstamp = skb_hwtstamps(skb)->hwtstamp;

		/* Update the hdr pointer to the new skb for translation below */
		hdr = (struct ieee80211_hdr *)rx->skb->data;
	}

	if (unlikely(rx->sta && rx->sta->sta.mlo) &&
	    is_unicast_ether_addr(hdr->addr1) &&
	    !ieee80211_is_probe_resp(hdr->frame_control) &&
	    !ieee80211_is_beacon(hdr->frame_control)) {
		/* translate to MLD addresses */
		if (ether_addr_equal(link->conf->addr, hdr->addr1))
			ether_addr_copy(hdr->addr1, rx->sdata->vif.addr);
		if (ether_addr_equal(link_sta->addr, hdr->addr2))
			ether_addr_copy(hdr->addr2, rx->sta->addr);
		/* translate A3 only if it's the BSSID */
		if (!ieee80211_has_tods(hdr->frame_control) &&
		    !ieee80211_has_fromds(hdr->frame_control)) {
			if (ether_addr_equal(link_sta->addr, hdr->addr3))
				ether_addr_copy(hdr->addr3, rx->sta->addr);
			else if (ether_addr_equal(link->conf->addr, hdr->addr3))
				ether_addr_copy(hdr->addr3, rx->sdata->vif.addr);
		}
		/* not needed for A4 since it can only carry the SA */
	}

	ieee80211_invoke_rx_handlers(rx);
	return true;
}

static void __ieee80211_rx_handle_8023(struct ieee80211_hw *hw,
				       struct ieee80211_sta *pubsta,
				       struct sk_buff *skb,
				       struct list_head *list)
{
	struct ieee80211_local *local = hw_to_local(hw);
	struct ieee80211_rx_status *status = IEEE80211_SKB_RXCB(skb);
	struct ieee80211_fast_rx *fast_rx;
	struct ieee80211_rx_data rx;
	struct sta_info *sta;
	int link_id = -1;

	memset(&rx, 0, sizeof(rx));
	rx.skb = skb;
	rx.local = local;
	rx.list = list;
	rx.link_id = -1;

	I802_DEBUG_INC(local->dot11ReceivedFragmentCount);

	/* drop frame if too short for header */
	if (skb->len < sizeof(struct ethhdr))
		goto drop;

	if (!pubsta)
		goto drop;

	if (status->link_valid)
		link_id = status->link_id;

	/*
	 * TODO: Should the frame be dropped if the right link_id is not
	 * available? Or may be it is fine in the current form to proceed with
	 * the frame processing because with frame being in 802.3 format,
	 * link_id is used only for stats purpose and updating the stats on
	 * the deflink is fine?
	 */
	sta = container_of(pubsta, struct sta_info, sta);
	if (!ieee80211_rx_data_set_sta(&rx, sta, link_id))
		goto drop;

	fast_rx = rcu_dereference(rx.sta->fast_rx);
	if (!fast_rx)
		goto drop;

	ieee80211_rx_8023(&rx, fast_rx, skb->len);
	return;

drop:
	dev_kfree_skb(skb);
}

static bool ieee80211_rx_for_interface(struct ieee80211_rx_data *rx,
				       struct sk_buff *skb, bool consume)
{
	struct link_sta_info *link_sta;
	struct ieee80211_hdr *hdr = (void *)skb->data;
	struct sta_info *sta;
	int link_id = -1;

	/*
	 * Look up link station first, in case there's a
	 * chance that they might have a link address that
	 * is identical to the MLD address, that way we'll
	 * have the link information if needed.
	 */
	link_sta = link_sta_info_get_bss(rx->sdata, hdr->addr2);
	if (link_sta) {
		sta = link_sta->sta;
		link_id = link_sta->link_id;
	} else {
		struct ieee80211_rx_status *status = IEEE80211_SKB_RXCB(skb);

		sta = sta_info_get_bss(rx->sdata, hdr->addr2);
		if (status->link_valid)
			link_id = status->link_id;
	}

	if (!ieee80211_rx_data_set_sta(rx, sta, link_id))
		return false;

	return ieee80211_prepare_and_rx_handle(rx, skb, consume);
}

/*
 * This is the actual Rx frames handler. as it belongs to Rx path it must
 * be called with rcu_read_lock protection.
 */
static void __ieee80211_rx_handle_packet(struct ieee80211_hw *hw,
					 struct ieee80211_sta *pubsta,
					 struct sk_buff *skb,
					 struct list_head *list)
{
	struct ieee80211_local *local = hw_to_local(hw);
	struct ieee80211_rx_status *status = IEEE80211_SKB_RXCB(skb);
	struct ieee80211_sub_if_data *sdata;
	struct ieee80211_hdr *hdr;
	__le16 fc;
	struct ieee80211_rx_data rx;
	struct ieee80211_sub_if_data *prev;
	struct rhlist_head *tmp;
	int err = 0;

	fc = ((struct ieee80211_hdr *)skb->data)->frame_control;
	memset(&rx, 0, sizeof(rx));
	rx.skb = skb;
	rx.local = local;
	rx.list = list;
	rx.link_id = -1;

	if (ieee80211_is_data(fc) || ieee80211_is_mgmt(fc))
		I802_DEBUG_INC(local->dot11ReceivedFragmentCount);

	if (ieee80211_is_mgmt(fc)) {
		/* drop frame if too short for header */
		if (skb->len < ieee80211_hdrlen(fc))
			err = -ENOBUFS;
		else
			err = skb_linearize(skb);
	} else {
		err = !pskb_may_pull(skb, ieee80211_hdrlen(fc));
	}

	if (err) {
		dev_kfree_skb(skb);
		return;
	}

	hdr = (struct ieee80211_hdr *)skb->data;
	ieee80211_parse_qos(&rx);
	ieee80211_verify_alignment(&rx);

	if (unlikely(ieee80211_is_probe_resp(hdr->frame_control) ||
		     ieee80211_is_beacon(hdr->frame_control) ||
		     ieee80211_is_s1g_beacon(hdr->frame_control)))
		ieee80211_scan_rx(local, skb);

	if (ieee80211_is_data(fc)) {
		struct sta_info *sta, *prev_sta;
		int link_id = -1;

		if (status->link_valid)
			link_id = status->link_id;

		if (pubsta) {
			sta = container_of(pubsta, struct sta_info, sta);
			if (!ieee80211_rx_data_set_sta(&rx, sta, link_id))
				goto out;

			/*
			 * In MLO connection, fetch the link_id using addr2
			 * when the driver does not pass link_id in status.
			 * When the address translation is already performed by
			 * driver/hw, the valid link_id must be passed in
			 * status.
			 */

			if (!status->link_valid && pubsta->mlo) {
				struct ieee80211_hdr *hdr = (void *)skb->data;
				struct link_sta_info *link_sta;

				link_sta = link_sta_info_get_bss(rx.sdata,
								 hdr->addr2);
				if (!link_sta)
					goto out;

				ieee80211_rx_data_set_link(&rx, link_sta->link_id);
			}

			if (ieee80211_prepare_and_rx_handle(&rx, skb, true))
				return;
			goto out;
		}

		prev_sta = NULL;

		for_each_sta_info(local, hdr->addr2, sta, tmp) {
			if (!prev_sta) {
				prev_sta = sta;
				continue;
			}

			rx.sdata = prev_sta->sdata;
			if (!ieee80211_rx_data_set_sta(&rx, prev_sta, link_id))
				goto out;

			if (!status->link_valid && prev_sta->sta.mlo)
				continue;

			ieee80211_prepare_and_rx_handle(&rx, skb, false);

			prev_sta = sta;
		}

		if (prev_sta) {
			rx.sdata = prev_sta->sdata;
			if (!ieee80211_rx_data_set_sta(&rx, prev_sta, link_id))
				goto out;

			if (!status->link_valid && prev_sta->sta.mlo)
				goto out;

			if (ieee80211_prepare_and_rx_handle(&rx, skb, true))
				return;
			goto out;
		}
	}

	prev = NULL;

	list_for_each_entry_rcu(sdata, &local->interfaces, list) {
		if (!ieee80211_sdata_running(sdata))
			continue;

		if (sdata->vif.type == NL80211_IFTYPE_MONITOR ||
		    sdata->vif.type == NL80211_IFTYPE_AP_VLAN)
			continue;

		/*
		 * frame is destined for this interface, but if it's
		 * not also for the previous one we handle that after
		 * the loop to avoid copying the SKB once too much
		 */

		if (!prev) {
			prev = sdata;
			continue;
		}

		rx.sdata = prev;
		ieee80211_rx_for_interface(&rx, skb, false);

		prev = sdata;
	}

	if (prev) {
		rx.sdata = prev;

		if (ieee80211_rx_for_interface(&rx, skb, true))
			return;
	}

 out:
	dev_kfree_skb(skb);
}

/*
 * This is the receive path handler. It is called by a low level driver when an
 * 802.11 MPDU is received from the hardware.
 */
void ieee80211_rx_list(struct ieee80211_hw *hw, struct ieee80211_sta *pubsta,
		       struct sk_buff *skb, struct list_head *list)
{
	struct ieee80211_local *local = hw_to_local(hw);
	struct ieee80211_rate *rate = NULL;
	struct ieee80211_supported_band *sband;
	struct ieee80211_rx_status *status = IEEE80211_SKB_RXCB(skb);
	struct ieee80211_hdr *hdr = (struct ieee80211_hdr *)skb->data;

	WARN_ON_ONCE(softirq_count() == 0);

	if (WARN_ON(status->band >= NUM_NL80211_BANDS))
		goto drop;

	sband = local->hw.wiphy->bands[status->band];
	if (WARN_ON(!sband))
		goto drop;

	/*
	 * If we're suspending, it is possible although not too likely
	 * that we'd be receiving frames after having already partially
	 * quiesced the stack. We can't process such frames then since
	 * that might, for example, cause stations to be added or other
	 * driver callbacks be invoked.
	 */
	if (unlikely(local->quiescing || local->suspended))
		goto drop;

	/* We might be during a HW reconfig, prevent Rx for the same reason */
	if (unlikely(local->in_reconfig))
		goto drop;

	/*
	 * The same happens when we're not even started,
	 * but that's worth a warning.
	 */
	if (WARN_ON(!local->started))
		goto drop;

	if (likely(!(status->flag & RX_FLAG_FAILED_PLCP_CRC))) {
		/*
		 * Validate the rate, unless a PLCP error means that
		 * we probably can't have a valid rate here anyway.
		 */

		switch (status->encoding) {
		case RX_ENC_HT:
			/*
			 * rate_idx is MCS index, which can be [0-76]
			 * as documented on:
			 *
			 * https://wireless.wiki.kernel.org/en/developers/Documentation/ieee80211/802.11n
			 *
			 * Anything else would be some sort of driver or
			 * hardware error. The driver should catch hardware
			 * errors.
			 */
			if (WARN(status->rate_idx > 76,
				 "Rate marked as an HT rate but passed "
				 "status->rate_idx is not "
				 "an MCS index [0-76]: %d (0x%02x)\n",
				 status->rate_idx,
				 status->rate_idx))
				goto drop;
			break;
		case RX_ENC_VHT:
			if (WARN_ONCE(status->rate_idx > 11 ||
				      !status->nss ||
				      status->nss > 8,
				      "Rate marked as a VHT rate but data is invalid: MCS: %d, NSS: %d\n",
				      status->rate_idx, status->nss))
				goto drop;
			break;
		case RX_ENC_HE:
			if (WARN_ONCE(status->rate_idx > 11 ||
				      !status->nss ||
				      status->nss > 8,
				      "Rate marked as an HE rate but data is invalid: MCS: %d, NSS: %d\n",
				      status->rate_idx, status->nss))
				goto drop;
			break;
		case RX_ENC_EHT:
			if (WARN_ONCE(status->rate_idx > 15 ||
				      !status->nss ||
				      status->nss > 8 ||
				      status->eht.gi > NL80211_RATE_INFO_EHT_GI_3_2,
				      "Rate marked as an EHT rate but data is invalid: MCS:%d, NSS:%d, GI:%d\n",
				      status->rate_idx, status->nss, status->eht.gi))
				goto drop;
			break;
		default:
			WARN_ON_ONCE(1);
			fallthrough;
		case RX_ENC_LEGACY:
			if (WARN_ON(status->rate_idx >= sband->n_bitrates))
				goto drop;
			rate = &sband->bitrates[status->rate_idx];
		}
	}

	if (WARN_ON_ONCE(status->link_id >= IEEE80211_LINK_UNSPECIFIED))
		goto drop;

	status->rx_flags = 0;

	kcov_remote_start_common(skb_get_kcov_handle(skb));

	/*
	 * Frames with failed FCS/PLCP checksum are not returned,
	 * all other frames are returned without radiotap header
	 * if it was previously present.
	 * Also, frames with less than 16 bytes are dropped.
	 */
	if (!(status->flag & RX_FLAG_8023))
		skb = ieee80211_rx_monitor(local, skb, rate);
	if (skb) {
		if ((status->flag & RX_FLAG_8023) ||
			ieee80211_is_data_present(hdr->frame_control))
			ieee80211_tpt_led_trig_rx(local, skb->len);

		if (status->flag & RX_FLAG_8023)
			__ieee80211_rx_handle_8023(hw, pubsta, skb, list);
		else
			__ieee80211_rx_handle_packet(hw, pubsta, skb, list);
	}

	kcov_remote_stop();
	return;
 drop:
	kfree_skb(skb);
}
EXPORT_SYMBOL(ieee80211_rx_list);

void ieee80211_rx_napi(struct ieee80211_hw *hw, struct ieee80211_sta *pubsta,
		       struct sk_buff *skb, struct napi_struct *napi)
{
	struct sk_buff *tmp;
	LIST_HEAD(list);


	/*
	 * key references and virtual interfaces are protected using RCU
	 * and this requires that we are in a read-side RCU section during
	 * receive processing
	 */
	rcu_read_lock();
	ieee80211_rx_list(hw, pubsta, skb, &list);
	rcu_read_unlock();

	if (!napi) {
		netif_receive_skb_list(&list);
		return;
	}

	list_for_each_entry_safe(skb, tmp, &list, list) {
		skb_list_del_init(skb);
		napi_gro_receive(napi, skb);
	}
}
EXPORT_SYMBOL(ieee80211_rx_napi);

/* This is a version of the rx handler that can be called from hard irq
 * context. Post the skb on the queue and schedule the tasklet */
void ieee80211_rx_irqsafe(struct ieee80211_hw *hw, struct sk_buff *skb)
{
	struct ieee80211_local *local = hw_to_local(hw);

	BUILD_BUG_ON(sizeof(struct ieee80211_rx_status) > sizeof(skb->cb));

	skb->pkt_type = IEEE80211_RX_MSG;
	skb_queue_tail(&local->skb_queue, skb);
	tasklet_schedule(&local->tasklet);
}
EXPORT_SYMBOL(ieee80211_rx_irqsafe);<|MERGE_RESOLUTION|>--- conflicted
+++ resolved
@@ -2469,14 +2469,8 @@
 
 		/* drop unicast public action frames when using MPF */
 		if (is_unicast_ether_addr(mgmt->da) &&
-<<<<<<< HEAD
-		    ieee80211_is_public_action((void *)rx->skb->data,
-					       rx->skb->len))
+		    ieee80211_is_protected_dual_of_public_action(rx->skb))
 			return RX_DROP_U_UNPROT_UNICAST_PUB_ACTION;
-=======
-		    ieee80211_is_protected_dual_of_public_action(rx->skb))
-			return -EACCES;
->>>>>>> c17cda15
 	}
 
 	return RX_CONTINUE;
